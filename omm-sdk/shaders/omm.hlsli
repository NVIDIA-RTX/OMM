--- conflicted
+++ resolved
@@ -46,9 +46,6 @@
    MAX_NUM
 };
 
-<<<<<<< HEAD
-OpacityState _getOpacityStateInternal(uint numOpaque, uint numTransparent)
-=======
 bool IsKnown(OpacityState state)
 {
     return ((uint) state & 1u) == (uint) state;
@@ -60,7 +57,6 @@
 }
 
 OpacityState GetUnknownVersionOf(OpacityState state)
->>>>>>> 01fdb765
 {
     return (OpacityState)((uint)state | 2u);
 }
