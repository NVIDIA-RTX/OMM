--- conflicted
+++ resolved
@@ -16,11 +16,7 @@
 
 #define OMM_VERSION_MAJOR 1
 #define OMM_VERSION_MINOR 5
-<<<<<<< HEAD
-#define OMM_VERSION_BUILD 0
-=======
 #define OMM_VERSION_BUILD 1
->>>>>>> 84de27e0
 
 #define OMM_MAX_TRANSIENT_POOL_BUFFERS 8
 
