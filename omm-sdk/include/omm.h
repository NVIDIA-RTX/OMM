--- conflicted
+++ resolved
@@ -15,13 +15,8 @@
 #include <stddef.h>
 
 #define OMM_VERSION_MAJOR 1
-<<<<<<< HEAD
-#define OMM_VERSION_MINOR 5
-#define OMM_VERSION_BUILD 1
-=======
 #define OMM_VERSION_MINOR 6
 #define OMM_VERSION_BUILD 0
->>>>>>> 6644a87d
 
 #define OMM_MAX_TRANSIENT_POOL_BUFFERS 8
 
@@ -425,10 +420,6 @@
    const ommFormat*         formats;
    // Determines how to promote mixed states
    ommUnknownStatePromotion unknownStatePromotion;
-<<<<<<< HEAD
-   // Determines the state of unresolvable/degenerate triangles (nan/inf or zeroa area UV-triangles)
-   ommSpecialIndex          degenTriState;
-=======
    // Determines the state of unresolvable(nan/inf UV-triangles) and disabled triangles. Note that degenerate triangles (points/lines) will be resolved correctly.
    union
    {
@@ -436,7 +427,8 @@
        ommSpecialIndex     degenTriState;
        ommSpecialIndex     unresolvedTriState;
    };
->>>>>>> 6644a87d
+   // Determines the state of unresolvable/degenerate triangles (nan/inf or zeroa area UV-triangles)
+   ommSpecialIndex          degenTriState;
    // Micro triangle count is 4^N, where N is the subdivision level.
    // maxSubdivisionLevel level must be in range [0, 12].
    // When dynamicSubdivisionScale is enabled maxSubdivisionLevel is the max subdivision level allowed.
@@ -481,11 +473,8 @@
    v.format                        = ommFormat_OC1_4_State;
    v.formats                       = NULL;
    v.unknownStatePromotion         = ommUnknownStatePromotion_ForceOpaque;
-<<<<<<< HEAD
+   v.unresolvedTriState            = ommSpecialIndex_FullyUnknownOpaque;
    v.degenTriState                 = ommSpecialIndex_FullyUnknownOpaque;
-=======
-   v.unresolvedTriState            = ommSpecialIndex_FullyUnknownOpaque;
->>>>>>> 6644a87d
    v.maxSubdivisionLevel           = 8;
    v.subdivisionLevels             = NULL;
    v.maxWorkloadSize               = 0xFFFFFFFFFFFFFFFF;
