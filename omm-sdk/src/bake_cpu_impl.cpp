--- conflicted
+++ resolved
@@ -216,13 +216,8 @@
         {
             return m_log.InvalidArg("[Invalid Argument] - EnableNearDuplicateDetection or EnableNearDuplicateDetectionBruteForce is used together with DisableDuplicateDetection");
         }
-<<<<<<< HEAD
-        if (options.enableWorkloadValidation && !m_log.HasLogger())
-            return m_log.InvalidArg("[Invalid Argument] - EnableWorkloadValidation is set but not message callback was provided"); // this works more as documentation since it won't be logged
-=======
         if (options.enableValidation && !m_log.HasLogger())
             return m_log.InvalidArg("[Invalid Argument] - EnableValidation is set but no message callback was provided"); // this works more as documentation since it won't be logged
->>>>>>> baf2bc9a
 
         if (TextureImpl* texture = GetHandleImpl<TextureImpl>(desc.texture))
         {
@@ -596,27 +591,12 @@
         {
             const bool limitWorkloadSize = desc.maxWorkloadSize != 0xFFFFFFFFFFFFFFFF;
 
-<<<<<<< HEAD
-            if (!options.enableWorkloadValidation && !limitWorkloadSize)
-=======
             if (!options.enableValidation && !limitWorkloadSize)
->>>>>>> baf2bc9a
                 return ommResult_SUCCESS;
 
             uint64_t workloadSize = ComputeWorkloadSize(desc, ommWorkItems);
 
             if (limitWorkloadSize)
-<<<<<<< HEAD
-            {
-                if (workloadSize > desc.maxWorkloadSize)
-                {
-                    return ommResult_WORKLOAD_TOO_BIG;
-                }
-            }
-            
-            if (options.enableWorkloadValidation)
-            {
-=======
             {
                 if (workloadSize > desc.maxWorkloadSize)
                 {
@@ -626,7 +606,6 @@
             
             if (options.enableValidation)
             {
->>>>>>> baf2bc9a
                 const uint64_t warnSize = 1ull << 27ull;  // 128 * 1024x1024 texels.
                 if (workloadSize > warnSize)
                 {
