/*
Copyright (c) 2022, NVIDIA CORPORATION. All rights reserved.

NVIDIA CORPORATION and its licensors retain all intellectual property
and proprietary rights in and to this software, related documentation
and any modifications thereto. Any use, reproduction, disclosure or
distribution of this software and related documentation without an express
license agreement from NVIDIA CORPORATION is strictly prohibited.
*/

#include "defines.h"
#include "bake_cpu_impl.h"
#include "bake_kernels_cpu.h"
#include "texture_impl.h"

#include <shared/math.h>
#include <shared/bird.h>
#include <shared/cpu_raster.h>

#include <xxhash.h>

#include <random>
#include <array>
#include <algorithm>
#include <atomic>
#include <cmath>
#include <cstring>

namespace omm
{
namespace Cpu
{
    enum class BakeFlagsInternal
    {
        None                            = 0,
        EnableInternalThreads           = 1u << 0,
        DisableSpecialIndices           = 1u << 1,
        Force32BitIndices               = 1u << 2,
        DisableDuplicateDetection       = 1u << 3,
        EnableNearDuplicateDetection    = 1u << 4,
        EnableValidation                = 1u << 5,

        // Internal / not publicly exposed options.
        EnableAABBTesting               = 1u << 6,
        DisableRemovePoorQualityOMM     = 1u << 7,
        DisableLevelLineIntersection    = 1u << 8,
        DisableFineClassification       = 1u << 9,
        EnableNearDuplicateDetectionBruteForce = 1u << 10,
        EnableEdgeHeuristic             = 1u << 11,
    };

    constexpr void ValidateInternalBakeFlags()
    {
        static_assert((uint32_t)BakeFlagsInternal::None == (uint32_t)ommCpuBakeFlags_None);
        static_assert((uint32_t)BakeFlagsInternal::EnableInternalThreads == (uint32_t)ommCpuBakeFlags_EnableInternalThreads);
        static_assert((uint32_t)BakeFlagsInternal::DisableSpecialIndices == (uint32_t)ommCpuBakeFlags_DisableSpecialIndices);
        static_assert((uint32_t)BakeFlagsInternal::DisableDuplicateDetection == (uint32_t)ommCpuBakeFlags_DisableDuplicateDetection);
        static_assert((uint32_t)BakeFlagsInternal::EnableNearDuplicateDetection == (uint32_t)ommCpuBakeFlags_EnableNearDuplicateDetection);
        static_assert((uint32_t)BakeFlagsInternal::EnableValidation == (uint32_t)ommCpuBakeFlags_EnableValidation);
    }

    struct Options
    {
        Options(ommCpuBakeFlags flags) :
            enableInternalThreads(((uint32_t)flags& (uint32_t)BakeFlagsInternal::EnableInternalThreads) == (uint32_t)BakeFlagsInternal::EnableInternalThreads),
            disableSpecialIndices(((uint32_t)flags& (uint32_t)BakeFlagsInternal::DisableSpecialIndices) == (uint32_t)BakeFlagsInternal::DisableSpecialIndices),
            disableDuplicateDetection(((uint32_t)flags& (uint32_t)BakeFlagsInternal::DisableDuplicateDetection) == (uint32_t)BakeFlagsInternal::DisableDuplicateDetection),
            enableNearDuplicateDetection(((uint32_t)flags& (uint32_t)BakeFlagsInternal::EnableNearDuplicateDetection) == (uint32_t)BakeFlagsInternal::EnableNearDuplicateDetection),
            enableNearDuplicateDetectionBruteForce(((uint32_t)flags& (uint32_t)BakeFlagsInternal::EnableNearDuplicateDetectionBruteForce) == (uint32_t)BakeFlagsInternal::EnableNearDuplicateDetectionBruteForce),
            enableValidation(((uint32_t)flags& (uint32_t)BakeFlagsInternal::EnableValidation) == (uint32_t)BakeFlagsInternal::EnableValidation),
            enableAABBTesting(((uint32_t)flags& (uint32_t)BakeFlagsInternal::EnableAABBTesting) == (uint32_t)BakeFlagsInternal::EnableAABBTesting),
            disableRemovePoorQualityOMM(((uint32_t)flags& (uint32_t)BakeFlagsInternal::DisableRemovePoorQualityOMM) == (uint32_t)BakeFlagsInternal::DisableRemovePoorQualityOMM),
            disableLevelLineIntersection(((uint32_t)flags& (uint32_t)BakeFlagsInternal::DisableLevelLineIntersection) == (uint32_t)BakeFlagsInternal::DisableLevelLineIntersection),
            disableFineClassification(((uint32_t)flags& (uint32_t)BakeFlagsInternal::DisableFineClassification) == (uint32_t)BakeFlagsInternal::DisableFineClassification),
            enableEdgeHeuristic(((uint32_t)flags& (uint32_t)BakeFlagsInternal::EnableEdgeHeuristic) == (uint32_t)BakeFlagsInternal::EnableEdgeHeuristic)
        { }
        const bool enableInternalThreads;
        const bool disableSpecialIndices;
        const bool disableDuplicateDetection;
        const bool enableNearDuplicateDetection;
        const bool enableNearDuplicateDetectionBruteForce;
        const bool enableValidation;
        const bool enableAABBTesting;
        const bool disableRemovePoorQualityOMM;
        const bool disableLevelLineIntersection;
        const bool disableFineClassification;
        const bool enableEdgeHeuristic;
    };

    BakerImpl::~BakerImpl()
    {}

    ommResult BakerImpl::Create(const ommBakerCreationDesc& desc)
    {
        m_log = Logger(desc.messageInterface);

        return ommResult_SUCCESS;
    }

    ommResult BakerImpl::Validate(const ommCpuBakeInputDesc& desc) {
        if (desc.texture == 0)
        {
            return m_log.InvalidArg("[Invalid Argument] - ommCpuBakeInputDesc has no texture set");
        }
        return ommResult_SUCCESS;
    }

    ommResult BakerImpl::BakeOpacityMicromap(const ommCpuBakeInputDesc& bakeInputDesc, ommCpuBakeResult* outBakeommResult)
    {
        RETURN_STATUS_IF_FAILED(Validate(bakeInputDesc));
        BakeOutputImpl* implementation = Allocate<BakeOutputImpl>(m_stdAllocator, m_stdAllocator, m_log);
        ommResult result = implementation->Bake(bakeInputDesc);

        if (result == ommResult_SUCCESS)
        {
            *outBakeommResult = (ommCpuBakeResult)implementation;
            return ommResult_SUCCESS;
        }

        Deallocate(m_stdAllocator, implementation);
        return result;
    }

    BakeOutputImpl::BakeOutputImpl(const StdAllocator<uint8_t>& stdAllocator, const Logger& log) :
        m_stdAllocator(stdAllocator),
        m_log(log),
        m_bakeInputDesc({}),
        m_bakeResult(stdAllocator),
        bakeDispatchTable(stdAllocator.GetInterface())
    {
        #define REGISTER_DISPATCH(x, y, z, w)                                                                                               \
        RegisterDispatch<decltype(x), decltype(y), decltype(z), decltype(w)>(x, y, z, w, [&](const ommCpuBakeInputDesc& desc)->ommResult {  \
            return BakeImpl<x, y, z, w>(desc);                                                                                              \
        });                                                                                                                                 \

        REGISTER_DISPATCH(ommCpuTextureFormat_FP32, TilingMode::Linear, ommTextureAddressMode_Wrap, ommTextureFilterMode_Linear);
        REGISTER_DISPATCH(ommCpuTextureFormat_FP32, TilingMode::Linear, ommTextureAddressMode_Mirror, ommTextureFilterMode_Linear);
        REGISTER_DISPATCH(ommCpuTextureFormat_FP32, TilingMode::Linear, ommTextureAddressMode_Clamp, ommTextureFilterMode_Linear);
        REGISTER_DISPATCH(ommCpuTextureFormat_FP32, TilingMode::Linear, ommTextureAddressMode_Border, ommTextureFilterMode_Linear);
        REGISTER_DISPATCH(ommCpuTextureFormat_FP32, TilingMode::Linear, ommTextureAddressMode_MirrorOnce, ommTextureFilterMode_Linear);

        REGISTER_DISPATCH(ommCpuTextureFormat_FP32,TilingMode::MortonZ, ommTextureAddressMode_Wrap, ommTextureFilterMode_Linear);
        REGISTER_DISPATCH(ommCpuTextureFormat_FP32,TilingMode::MortonZ, ommTextureAddressMode_Mirror, ommTextureFilterMode_Linear);
        REGISTER_DISPATCH(ommCpuTextureFormat_FP32,TilingMode::MortonZ, ommTextureAddressMode_Clamp, ommTextureFilterMode_Linear);
        REGISTER_DISPATCH(ommCpuTextureFormat_FP32,TilingMode::MortonZ, ommTextureAddressMode_Border, ommTextureFilterMode_Linear);
        REGISTER_DISPATCH(ommCpuTextureFormat_FP32,TilingMode::MortonZ, ommTextureAddressMode_MirrorOnce, ommTextureFilterMode_Linear);

        REGISTER_DISPATCH(ommCpuTextureFormat_FP32,TilingMode::Linear, ommTextureAddressMode_Wrap, ommTextureFilterMode_Nearest);
        REGISTER_DISPATCH(ommCpuTextureFormat_FP32,TilingMode::Linear, ommTextureAddressMode_Mirror, ommTextureFilterMode_Nearest);
        REGISTER_DISPATCH(ommCpuTextureFormat_FP32,TilingMode::Linear, ommTextureAddressMode_Clamp, ommTextureFilterMode_Nearest);
        REGISTER_DISPATCH(ommCpuTextureFormat_FP32,TilingMode::Linear, ommTextureAddressMode_Border, ommTextureFilterMode_Nearest);
        REGISTER_DISPATCH(ommCpuTextureFormat_FP32,TilingMode::Linear, ommTextureAddressMode_MirrorOnce, ommTextureFilterMode_Nearest);

        REGISTER_DISPATCH(ommCpuTextureFormat_FP32,TilingMode::MortonZ, ommTextureAddressMode_Wrap, ommTextureFilterMode_Nearest);
        REGISTER_DISPATCH(ommCpuTextureFormat_FP32,TilingMode::MortonZ, ommTextureAddressMode_Mirror, ommTextureFilterMode_Nearest);
        REGISTER_DISPATCH(ommCpuTextureFormat_FP32,TilingMode::MortonZ, ommTextureAddressMode_Clamp, ommTextureFilterMode_Nearest);
        REGISTER_DISPATCH(ommCpuTextureFormat_FP32,TilingMode::MortonZ, ommTextureAddressMode_Border, ommTextureFilterMode_Nearest);
        REGISTER_DISPATCH(ommCpuTextureFormat_FP32,TilingMode::MortonZ, ommTextureAddressMode_MirrorOnce, ommTextureFilterMode_Nearest);

        REGISTER_DISPATCH(ommCpuTextureFormat_UNORM8, TilingMode::Linear, ommTextureAddressMode_Wrap, ommTextureFilterMode_Linear);
        REGISTER_DISPATCH(ommCpuTextureFormat_UNORM8, TilingMode::Linear, ommTextureAddressMode_Mirror, ommTextureFilterMode_Linear);
        REGISTER_DISPATCH(ommCpuTextureFormat_UNORM8, TilingMode::Linear, ommTextureAddressMode_Clamp, ommTextureFilterMode_Linear);
        REGISTER_DISPATCH(ommCpuTextureFormat_UNORM8, TilingMode::Linear, ommTextureAddressMode_Border, ommTextureFilterMode_Linear);
        REGISTER_DISPATCH(ommCpuTextureFormat_UNORM8, TilingMode::Linear, ommTextureAddressMode_MirrorOnce, ommTextureFilterMode_Linear);

        REGISTER_DISPATCH(ommCpuTextureFormat_UNORM8,TilingMode::MortonZ, ommTextureAddressMode_Wrap, ommTextureFilterMode_Linear);
        REGISTER_DISPATCH(ommCpuTextureFormat_UNORM8,TilingMode::MortonZ, ommTextureAddressMode_Mirror, ommTextureFilterMode_Linear);
        REGISTER_DISPATCH(ommCpuTextureFormat_UNORM8,TilingMode::MortonZ, ommTextureAddressMode_Clamp, ommTextureFilterMode_Linear);
        REGISTER_DISPATCH(ommCpuTextureFormat_UNORM8,TilingMode::MortonZ, ommTextureAddressMode_Border, ommTextureFilterMode_Linear);
        REGISTER_DISPATCH(ommCpuTextureFormat_UNORM8,TilingMode::MortonZ, ommTextureAddressMode_MirrorOnce, ommTextureFilterMode_Linear);

        REGISTER_DISPATCH(ommCpuTextureFormat_UNORM8,TilingMode::Linear, ommTextureAddressMode_Wrap, ommTextureFilterMode_Nearest);
        REGISTER_DISPATCH(ommCpuTextureFormat_UNORM8,TilingMode::Linear, ommTextureAddressMode_Mirror, ommTextureFilterMode_Nearest);
        REGISTER_DISPATCH(ommCpuTextureFormat_UNORM8,TilingMode::Linear, ommTextureAddressMode_Clamp, ommTextureFilterMode_Nearest);
        REGISTER_DISPATCH(ommCpuTextureFormat_UNORM8,TilingMode::Linear, ommTextureAddressMode_Border, ommTextureFilterMode_Nearest);
        REGISTER_DISPATCH(ommCpuTextureFormat_UNORM8,TilingMode::Linear, ommTextureAddressMode_MirrorOnce, ommTextureFilterMode_Nearest);

        REGISTER_DISPATCH(ommCpuTextureFormat_UNORM8,TilingMode::MortonZ, ommTextureAddressMode_Wrap, ommTextureFilterMode_Nearest);
        REGISTER_DISPATCH(ommCpuTextureFormat_UNORM8,TilingMode::MortonZ, ommTextureAddressMode_Mirror, ommTextureFilterMode_Nearest);
        REGISTER_DISPATCH(ommCpuTextureFormat_UNORM8,TilingMode::MortonZ, ommTextureAddressMode_Clamp, ommTextureFilterMode_Nearest);
        REGISTER_DISPATCH(ommCpuTextureFormat_UNORM8,TilingMode::MortonZ, ommTextureAddressMode_Border, ommTextureFilterMode_Nearest);
        REGISTER_DISPATCH(ommCpuTextureFormat_UNORM8,TilingMode::MortonZ, ommTextureAddressMode_MirrorOnce, ommTextureFilterMode_Nearest);
    }

    BakeOutputImpl::~BakeOutputImpl()
    {
    }

    ommResult BakeOutputImpl::ValidateDesc(const ommCpuBakeInputDesc& desc) const {
        const Options options(desc.bakeFlags);

        if (desc.texture == 0)
            return m_log.InvalidArg("[Invalid Argument] - texture is not set");
        if (!GetCheckedHandleImpl<TextureImpl>(desc.texture))
            return m_log.InvalidArg("[Invalid Argument] - desc.texture is of incorrect type");
        if (desc.alphaMode == ommAlphaMode_MAX_NUM)
            return m_log.InvalidArg("[Invalid Argument] - alphaMode is not set");
        if (desc.runtimeSamplerDesc.addressingMode == ommTextureAddressMode_MAX_NUM)
            return m_log.InvalidArg("[Invalid Argument] - runtimeSamplerDesc.addressingMode is not set");
        if (desc.runtimeSamplerDesc.filter == ommTextureFilterMode_MAX_NUM)
            return m_log.InvalidArg("[Invalid Argument] - runtimeSamplerDesc.filter is not set");
        if (desc.texCoordFormat == ommTexCoordFormat_MAX_NUM)
            return m_log.InvalidArg("[Invalid Argument] - texCoordFormat is not set");
        if (desc.texCoords == nullptr)
            return m_log.InvalidArg("[Invalid Argument] - texCoords is not set");
        if (desc.indexFormat == ommIndexFormat_MAX_NUM)
            return m_log.InvalidArg("[Invalid Argument] - indexFormat is not set");
        if (desc.indexBuffer == nullptr)
            return m_log.InvalidArg("[Invalid Argument] - indexBuffer is not set");
        if (desc.indexCount == 0)
            return m_log.InvalidArg("[Invalid Argument] - indexCount is not set");
        if (desc.maxSubdivisionLevel > kMaxSubdivLevel)
        {
            static_assert(kMaxSubdivLevel == 12, "");
            if (desc.maxSubdivisionLevel > kMaxSubdivLevel)
                return m_log.InvalidArgf("[Invalid Argument] - maxSubdivisionLevel (%d) is greater than maximum supported (%d)", desc.maxSubdivisionLevel, kMaxSubdivLevel);
        }
        if ((options.enableNearDuplicateDetection || options.enableNearDuplicateDetectionBruteForce) && options.disableDuplicateDetection)
        {
            return m_log.InvalidArg("[Invalid Argument] - EnableNearDuplicateDetection or EnableNearDuplicateDetectionBruteForce is used together with DisableDuplicateDetection");
        }
        if (options.enableValidation && !m_log.HasLogger())
            return m_log.InvalidArg("[Invalid Argument] - EnableValidation is set but no message callback was provided"); // this works more as documentation since it won't be logged

        if (TextureImpl* texture = GetHandleImpl<TextureImpl>(desc.texture))
        {
            if (texture->HasAlphaCutoff() && texture->GetAlphaCutoff() != desc.alphaCutoff)
            {
                return m_log.InvalidArgf("[Invalid Argument] - Texture object alpha cutoff threshold (%.6f) is different from alpha cutoff threshold in bake input (%.6f)", texture->GetAlphaCutoff(), desc.alphaCutoff);
            }
        }

        if (!IsCompatible(desc.alphaCutoffGreater, desc.format))
        {
            return m_log.InvalidArgf("[Invalid Argument] - alphaCutoffGreater=%s is not compatible with %s", GetOpacityStateAsString(desc.alphaCutoffGreater), GetFormatAsString(desc.format));
        }

        if (!IsCompatible(desc.alphaCutoffLessEqual, desc.format))
        {
            return m_log.InvalidArgf("[Invalid Argument] - alphaCutoffLessEqual=%s is not compatible with %s", GetOpacityStateAsString(desc.alphaCutoffLessEqual), GetFormatAsString(desc.format));
        }

        return ommResult_SUCCESS;
    }

    template<class... TArgs>
    void BakeOutputImpl::RegisterDispatch(TArgs... args, std::function < ommResult(const ommCpuBakeInputDesc& desc)> fn) {
        bakeDispatchTable[std::make_tuple(args...)] = fn;
    }

    ommResult BakeOutputImpl::InvokeDispatch(const ommCpuBakeInputDesc& desc) {
        TextureImpl* texture = GetHandleImpl<TextureImpl>(desc.texture);
        auto it = bakeDispatchTable.find(std::make_tuple(texture->GetTextureFormat(), texture->GetTilingMode(), desc.runtimeSamplerDesc.addressingMode, desc.runtimeSamplerDesc.filter));
        if (it == bakeDispatchTable.end())
            return ommResult_FAILURE;
        return it->second(desc);
    }

    ommResult BakeOutputImpl::Bake(const ommCpuBakeInputDesc& desc)
    {
        return InvokeDispatch(desc);
    }

    static constexpr uint32_t kCacheLineSize = 128;
    template<class T>
    struct alignas(kCacheLineSize) TAligned : public T {
        using T::T;
        uint8_t _padding[kCacheLineSize - sizeof(T)];
        void Validate() {
            static_assert(sizeof(TAligned) == kCacheLineSize);
        }
    };

    using Atomic32Aligned = TAligned<std::atomic<uint32_t>>;

    struct VisibilityMapUsageHistogram
    {
    private:
        Atomic32Aligned visibilityMapUsageStats[(uint16_t)ommFormat_MAX_NUM][kMaxNumSubdivLevels] = { 0, };

        static uint16_t _GetOmmIndex(ommFormat format) {
            OMM_ASSERT(format != ommFormat_INVALID);
            static_assert((uint16_t)ommFormat_MAX_NUM == 3);
            static_assert((uint16_t)ommFormat_OC1_2_State == 1);
            static_assert((uint16_t)ommFormat_OC1_4_State == 2);
            return ((uint16_t)format) - 1;
        }
    public:
        void Inc(ommFormat format, uint32_t subDivLvl, uint32_t count) {
            OMM_ASSERT(subDivLvl < kMaxNumSubdivLevels);
            visibilityMapUsageStats[_GetOmmIndex(format)][subDivLvl] += count;
        }

        uint32_t GetOmmCount(ommFormat format, uint32_t subDivLvl) const {
            OMM_ASSERT(subDivLvl < kMaxNumSubdivLevels);
            return visibilityMapUsageStats[_GetOmmIndex(format)][subDivLvl];
        }
    };

    class OmmArrayDataView
    {
        static void SetStateInternal(uint8_t* targetBuffer, uint32_t index, ommOpacityState state) {
            targetBuffer[index] = (uint8_t)state;
        }

        static ommOpacityState GetStateInternal(const uint8_t* targetBuffer, uint32_t index) {
            return (ommOpacityState)targetBuffer[index];
        }

    public:
        OmmArrayDataView() = delete;
        OmmArrayDataView(ommFormat format, uint8_t* data, uint8_t* data3state, size_t ommArrayDataSize)
            : _is2State(format == ommFormat_OC1_2_State),
             _ommArrayData4or2state(data),
             _ommArrayData3state(data3state),
             _ommArrayDataSize(ommArrayDataSize) 
        {
            OMM_ASSERT(format == ommFormat_OC1_2_State || format == ommFormat_OC1_4_State);
        }

        void SetData(uint8_t* data, uint8_t* data3state, size_t size) {
            _ommArrayData4or2state = data;
            _ommArrayData3state = data3state;
            _ommArrayDataSize = size;
        }

        void SetState(uint32_t index, ommOpacityState state) {
            SetStateInternal(_ommArrayData4or2state, index, state);
            SetStateInternal(_ommArrayData3state, index, state == ommOpacityState_UnknownTransparent ? ommOpacityState_UnknownOpaque : state);
        }

        ommOpacityState GetState(uint32_t index) const {
            return GetStateInternal(_ommArrayData4or2state, index);
        }

        ommOpacityState Get3State(uint32_t index) const {
            return GetStateInternal(_ommArrayData3state, index);
        }

        uint8_t* GetOmm3StateData() const { return _ommArrayData3state; }
        size_t GetOmm3StateDataSize() const { return _ommArrayDataSize;  }

    private:
        bool _is2State;
        uint8_t* _ommArrayData4or2state;
        uint8_t* _ommArrayData3state;
        size_t _ommArrayDataSize;
    };

    class OmmArrayDataVector final : public OmmArrayDataView
    {
    public:
        OmmArrayDataVector() = delete;
        OmmArrayDataVector(const StdAllocator<uint8_t>& stdAllocator, ommFormat format, uint32_t _subdivisionLevel)
            : OmmArrayDataView(format, nullptr, nullptr, 0)
            , data(stdAllocator.GetInterface())
            , data3state(stdAllocator.GetInterface())
        {
            const size_t maxSizeInBytes = (size_t)omm::bird::GetNumMicroTriangles(_subdivisionLevel);
            data.resize(maxSizeInBytes);
            data3state.resize(maxSizeInBytes);
            OmmArrayDataView::SetData((uint8_t*)data.data(), data3state.data(), maxSizeInBytes);
            Init();
        }

    private:

        void Init()
        {
            std::fill(data.begin(), data.end(), ommOpacityState_UnknownOpaque);
            std::fill(data3state.begin(), data3state.end(), ommOpacityState_UnknownOpaque);
        }

    private:
        vector<uint8_t> data;
        vector<uint8_t> data3state;
    };

    struct OmmWorkItem {
        uint32_t subdivisionLevel;
        ommFormat vmFormat;
        Triangle uvTri;
        vector<uint32_t> primitiveIndices; // source primitive and identical indices

        OmmWorkItem() = delete;

        OmmWorkItem(const StdAllocator<uint8_t>& stdAllocator, ommFormat _vmFormat, uint32_t _subdivisionLevel, uint32_t primitiveIndex, const Triangle& _uvTri)
            : primitiveIndices(stdAllocator)
            , subdivisionLevel(_subdivisionLevel)
            , vmFormat(_vmFormat)
            , uvTri(_uvTri)
            , vmStates(stdAllocator, _vmFormat, _subdivisionLevel)
        {
            primitiveIndices.push_back(primitiveIndex);
        }

        bool HasSpecialIndex() const { return vmSpecialIndex != kNoSpecialIndex; }

        static constexpr uint16_t kNoSpecialIndex = 0;

        // Outputs.
        uint32_t vmDescOffset = 0xFFFFFFFF;
        uint32_t vmSpecialIndex = kNoSpecialIndex;
        OmmArrayDataVector vmStates;
    };

    static float GetArea2D(const float2& p0, const float2& p1, const float2& p2) {
        const float2 v0 = p2 - p0;
        const float2 v1 = p1 - p0;
        return 0.5f * length(cross(float3(v0, 0), float3(v1, 0)));
    };

    static float GetArea2D(const Triangle& uvTri) {
        return GetArea2D(uvTri.p0, uvTri.p1, uvTri.p2);
    };

    static const uint32_t ComputeAreaHeuristic(const ommCpuBakeInputDesc& desc, const Triangle& uvTri, uint2 texSize)
    {
        auto GetNextPow2 = [](uint v)->uint
        {
            v--;
            v |= v >> 1;
            v |= v >> 2;
            v |= v >> 4;
            v |= v >> 8;
            v |= v >> 16;
            v++;
            return v;
        };

        auto GetLog2 = [](uint v)->uint{ // V must be power of 2.
            const unsigned int b[5] = { 0xAAAAAAAA, 0xCCCCCCCC, 0xF0F0F0F0,
                                             0xFF00FF00, 0xFFFF0000 };
            unsigned int r = (v & b[0]) != 0;
            for (uint i = 4; i > 0; i--) // unroll for speed...
            {
                r |= ((v & b[i]) != 0) << i;
            }
            return r;
        };

        const float2 texSizef = float2(texSize);
        const float pixelUvArea = GetArea2D(uvTri.p0 * texSizef, uvTri.p1 * texSizef, uvTri.p2 * texSizef);

        // Solves the following eqn:
        // targetPixelArea / (4^N) = pixelUvArea 

        const float targetPixelArea = desc.dynamicSubdivisionScale * desc.dynamicSubdivisionScale;
        const uint ratio = uint(pixelUvArea / targetPixelArea);
        const uint ratioNextPow2 = GetNextPow2(ratio);
        const uint log2_ratio = GetLog2(ratioNextPow2);

        const uint SubdivisionLevel = log2_ratio >> 1u; // log2(ratio) / log2(4)

        return std::min<uint>(SubdivisionLevel, desc.maxSubdivisionLevel);
    }

    static const uint32_t ComputeEdgeHeuristic(const ommCpuBakeInputDesc& desc, const Triangle& uvTri, uint2 texSize)
    {
        // Adapted from 3.1.1 https://fileadmin.cs.lth.se/graphics/research/papers/2024/succinct_opacity_micromaps/paper-author-version.pdf
        const float2 ve0 = (float2)texSize * (uvTri.p1 - uvTri.p0);
        const float2 ve1 = (float2)texSize * (uvTri.p2 - uvTri.p0);
        const float2 ve2 = (float2)texSize * (uvTri.p2 - uvTri.p1);

        const float le0 = glm::dot(ve0, ve0);
        const float le1 = glm::dot(ve1, ve1);
        const float le2 = glm::dot(ve2, ve2);

        const float eMax = std::max({ le0, le1, le2 });

        const float n = eMax < 1e-6 ? 0 : std::log2(eMax) / 2.f - std::log2(desc.dynamicSubdivisionScale);

        const int SubdivisionLevel = (int)std::ceil(n);
        return std::clamp<int>(SubdivisionLevel, 0, desc.maxSubdivisionLevel);
    }

    static const uint32_t CalculateSuitableSubdivisionLevel(const ommCpuBakeInputDesc& desc, const Options& options, const Triangle& uvTri, uint2 texSize)
    {
        if (uvTri.GetIsDegenerate() || options.enableEdgeHeuristic)
        {
            return ComputeEdgeHeuristic(desc, uvTri, texSize);
        }
        else
        {
            return ComputeAreaHeuristic(desc, uvTri, texSize);
        }
    }

    static int32_t GetSubdivisionLevelForPrimitive(const ommCpuBakeInputDesc& desc, const Options& options, uint32_t i, const Triangle& uvTri, uint2 texSize)
    {
        if (desc.subdivisionLevels && desc.subdivisionLevels[i] <= 12)
        {
            // We have per-primitive setting.
            return desc.subdivisionLevels[i];
        }

        const bool enableDynamicSubdivisionLevel = desc.dynamicSubdivisionScale > 0;

        if (enableDynamicSubdivisionLevel)
        {
            return CalculateSuitableSubdivisionLevel(desc, options, uvTri, texSize);
        }
        else
        {
            return desc.maxSubdivisionLevel;
        }
    }

    static bool GetIsInvalid(const Options& options, const Triangle& uvTriangle)
    {
        if (uvTriangle.GetIsInvalid())
        {
            return true;
        }

        if (options.disableLevelLineIntersection && uvTriangle.GetIsDegenerate())
        {
            return true; // we only support degen triangles in level line intersection mode.
        }

        return false;
    }

    namespace impl
    {
        static ommResult SetupWorkItems(
            const StdAllocator<uint8_t>& allocator, const Logger& log, const ommCpuBakeInputDesc& desc, const Options& options, 
            vector<OmmWorkItem>& vmWorkItems)
        {
            const TextureImpl* texture = GetHandleImpl<TextureImpl>(desc.texture);

            const int32_t triangleCount = desc.indexCount / 3u;


            // 1. Reserve memory.
            hash_map<size_t, uint32_t> triangleIDToWorkItem(allocator.GetInterface());
            vmWorkItems.reserve(triangleCount);

            const int32_t kDisabledPrimitive = 0xE;

            // 2. Reduce uv.
            {
                const uint32_t texCoordStrideInBytes = desc.texCoordStrideInBytes == 0 ? GetTexCoordFormatSize(desc.texCoordFormat) : desc.texCoordStrideInBytes;

<<<<<<< HEAD
                uint32_t numDegenTri = 0;
=======
                uint32_t numDisabledTri = 0;
>>>>>>> 6644a87d

                for (int32_t i = 0; i < triangleCount; ++i)
                {
                    uint32_t triangleIndices[3];
                    GetUInt32Indices(desc.indexFormat, desc.indexBuffer, 3ull * i, triangleIndices);

                    const Triangle uvTri = FetchUVTriangle(desc.texCoords, texCoordStrideInBytes, desc.texCoordFormat, triangleIndices);

                    const int32_t subdivisionLevel = GetSubdivisionLevelForPrimitive(desc, options, i, uvTri, texture->GetSize(0 /*always based on mip 0*/));

                    const bool bIsDisabled = subdivisionLevel == kDisabledPrimitive;
                    
                    if (bIsDisabled || GetIsInvalid(options, uvTri))
                    {
<<<<<<< HEAD
                        numDegenTri++;
=======
                        numDisabledTri++;
>>>>>>> 6644a87d
                        continue; // These indices will be set to special index unknown later.
                    }

                    const ommFormat ommFormat = !desc.formats || desc.formats[i] == ommFormat_INVALID ? desc.format : desc.formats[i];

                    // This is an early check to test for VM reuse.
                    // If subdivision level or format differs we can't reuse the VM.
                    std::size_t seed = 42;
                    hash_combine(seed, uvTri.p0);
                    hash_combine(seed, uvTri.p1);
                    hash_combine(seed, uvTri.p2);
                    hash_combine(seed, subdivisionLevel);
                    hash_combine(seed, ommFormat);

                    const uint64_t vmId = seed;

                    auto it = triangleIDToWorkItem.find(vmId);
                    if ((it == triangleIDToWorkItem.end() || options.disableDuplicateDetection))
                    {
                        if (kMaxSubdivLevel < subdivisionLevel)
                        {
                            return log.InvalidArg("[Invalid Argument] - subdivisionLevel for primitive (i) is (d) which exceeds kMaxSubdivLevel(12)");
                        }
                        uint32_t workItemIdx = (uint32_t)vmWorkItems.size();
                        // Temporarily set the triangle->vm desc mapping like this.
                        triangleIDToWorkItem.insert(std::make_pair(vmId, workItemIdx));
                        vmWorkItems.emplace_back(allocator, ommFormat, subdivisionLevel, i, uvTri);
                    }
                    else {
                        vmWorkItems[it->second].primitiveIndices.push_back(i);
                    }
                }

<<<<<<< HEAD
                if (options.enableValidation && numDegenTri != 0)
                {
                    const char* specialIndex = ToString(desc.degenTriState);
                    log.Infof("[Info] - The workload consists of %d degenerate triangles, these will be classified as Fully Unknown Opaque (this behaviour can be changed by degenTriState).",
                        numDegenTri, specialIndex);
=======
                if (options.enableValidation && numDisabledTri != 0)
                {
                    const char* specialIndex = ToString(desc.unresolvedTriState);
                    log.Infof("[Info] - The workload consists of %d unclassifiable triangles, these will be classified as unresolvedTriState = %s.",
                        numDisabledTri, specialIndex);
>>>>>>> 6644a87d
                }
            }
            return ommResult_SUCCESS;
        }

        static uint64_t ComputeWorkloadSize(const ommCpuBakeInputDesc& desc, vector<OmmWorkItem>& vmWorkItems)
        {
            const TextureImpl* texture = GetHandleImpl<TextureImpl>(desc.texture);

            // Approximate the workload size. 
            // The workload metric is the accumulated count of the number of texels in total that needs to be processed.
            // So where is the cutoff point? Hard to say. But if the workload 
            const uint64_t texelCount = (uint64_t)texture->GetSize(0 /*mip*/).x * (uint64_t)texture->GetSize(0 /*mip*/).y;
            const float2 sizef = (float2)texture->GetSize(0 /*mip*/);
            uint64_t workloadSize = 0;

            for (const OmmWorkItem& workItem : vmWorkItems)
            {
                const int2 aabb = int2((workItem.uvTri.aabb_e - workItem.uvTri.aabb_s) * sizef);
                workloadSize += uint64_t(aabb.x * aabb.y);
            }

            return workloadSize;
        }

        static ommResult ValidateWorkloadSize(
            const StdAllocator<uint8_t>& allocator, Logger log, const ommCpuBakeInputDesc& desc, const Options& options, vector<OmmWorkItem>& ommWorkItems)
        {
            const bool limitWorkloadSize = desc.maxWorkloadSize != 0xFFFFFFFFFFFFFFFF;

            if (!options.enableValidation && !limitWorkloadSize)
                return ommResult_SUCCESS;

            uint64_t workloadSize = ComputeWorkloadSize(desc, ommWorkItems);

            if (limitWorkloadSize)
<<<<<<< HEAD
            {
                if (workloadSize > desc.maxWorkloadSize)
                {
                    return ommResult_WORKLOAD_TOO_BIG;
                }
            }
            
            if (options.enableValidation)
            {
=======
            {
                if (workloadSize > desc.maxWorkloadSize)
                {
                    return ommResult_WORKLOAD_TOO_BIG;
                }
            }
            
            if (options.enableValidation)
            {
>>>>>>> 6644a87d
                const uint64_t warnSize = 1ull << 27ull;  // 128 * 1024x1024 texels.
                if (workloadSize > warnSize)
                {
                    const uint64_t num1Ktextures = workloadSize >> (20ull); // divide by 1024x1024

                    log.PerfWarnf("[Perf Warning] - The workload consists of %lld work items (number of texels to classify), which corresponds to roughly %lld 1024x1024 textures."
                        " This is unusually large and may result in long bake times.", workloadSize, num1Ktextures);
                }
            }

            return ommResult_SUCCESS;
        }

        template<ommCpuTextureFormat eFormat, TilingMode eTilingMode, ommTextureAddressMode eTextureAddressMode, ommTextureFilterMode eFilterMode>
        static ommResult ResampleCoarse(const ommCpuBakeInputDesc& desc, const Logger& log, const Options& options, vector<OmmWorkItem>& vmWorkItems)
        {
            if (options.enableAABBTesting && !options.disableLevelLineIntersection)
                return log.InvalidArg("[Invalid Arg] - EnableAABBTesting can't be used without also setting DisableLevelLineIntersection");

            const TextureImpl* texture = GetHandleImpl<TextureImpl>(desc.texture);

            if (!texture->HasSAT())
                return ommResult_SUCCESS;

            if (texture->GetMipCount() != 1)
                return ommResult_SUCCESS;

            // 3. Process the queue of unique triangles...
            {
                const int32_t numWorkItems = (int32_t)vmWorkItems.size();

                // 3.1 Rasterize...
                {
                    #pragma omp parallel for if(options.enableInternalThreads)
                    for (int32_t workItemIt = 0; workItemIt < numWorkItems; ++workItemIt) {

                        // 3.2 figure out the sub-states via rasterization...
                        {
                            // Subdivide the input triangle in to smaller triangles. They will be "bird-curve" ordered.
                            OmmWorkItem& workItem = vmWorkItems[workItemIt];

                            const uint32_t numMicroTriangles = omm::bird::GetNumMicroTriangles(workItem.subdivisionLevel);

                            // Perform rasterization of each individual VM.
                            if (eFilterMode == ommTextureFilterMode_Linear)
                            {
                                // Run conservative rasterization on the micro triangle
                                for (uint32_t uTriIt = 0; uTriIt < numMicroTriangles; ++uTriIt)
                                {
                                    const Triangle subTri = omm::bird::GetMicroTriangle(workItem.uvTri, uTriIt, workItem.subdivisionLevel);

                                    const int32_t Sx = (int32_t)subTri.aabb_s.x;
                                    const int32_t Sy = (int32_t)subTri.aabb_s.y;

                                    const int32_t Ex = (int32_t)subTri.aabb_e.x;
                                    const int32_t Ey = (int32_t)subTri.aabb_e.y;

                                    if (Sx != Ex || Sy != Ey)
                                    {
                                        continue;
                                    }

                                    const uint32_t mip = 0;

                                    const float2 faabb_s = (subTri.aabb_s * (float2)texture->GetSize(mip)) - 0.5f;
                                    const float2 faabb_e = (subTri.aabb_e * (float2)texture->GetSize(mip)) - 0.5f;
                                    int2 iaabb_s[TexelOffset::MAX_NUM];
                                    omm::GatherTexCoord4<eTextureAddressMode>(glm::floor(faabb_s), texture->GetSize(mip), iaabb_s);

                                    int2 iaabb_e[TexelOffset::MAX_NUM];
                                    omm::GatherTexCoord4<eTextureAddressMode>(glm::floor(faabb_e), texture->GetSize(mip), iaabb_e);

                                    const int2 aabb_s = iaabb_s[TexelOffset::I0x0];
                                    const int2 aabb_e = iaabb_e[TexelOffset::I1x1];

                                    // This means the micro-triangle wraps over the image border.
                                    if (aabb_e.x < aabb_s.x || aabb_e.y < aabb_s.y)
                                        continue;

                                    if (!texture->InTexture(aabb_s, mip) || !texture->InTexture(aabb_e, mip))
                                    {
                                        continue;
                                    }

                                    const int2 aabb = (aabb_e - aabb_s);
                                    const uint32_t area = (aabb.x + 1) * (aabb.y + 1);

                                    const uint32_t sa = texture->SAT(aabb_s, aabb_e, mip);

                                    if (sa == 0)
                                    {
                                        // (Less than or equal to alpha threshold)
                                        workItem.vmStates.SetState(uTriIt, desc.alphaCutoffLessEqual);
                                    }
                                    else if (sa == area)
                                    {
                                        // (Greater than alpha threshold)
                                        workItem.vmStates.SetState(uTriIt, desc.alphaCutoffGreater);
                                    }
                                }
                            }
                        }
                    }
                }
            }
            return ommResult_SUCCESS;
        }

<<<<<<< HEAD
        template<ommCpuTextureFormat eFormat, TilingMode eTilingMode, ommTextureAddressMode eTextureAddressMode, ommTextureFilterMode eFilterMode>
=======
        enum TriangleClass
        {
            Normal,
            Degenerate
        };

        template<ommCpuTextureFormat eFormat, TilingMode eTilingMode, ommTextureAddressMode eTextureAddressMode, ommTextureFilterMode eFilterMode, TriangleClass eTriangleClass>
>>>>>>> 6644a87d
        static ommResult ResampleFine(const ommCpuBakeInputDesc& desc, const Logger& log, const Options& options, vector<OmmWorkItem>& vmWorkItems)
        {
            if (options.enableAABBTesting && !options.disableLevelLineIntersection)
                return log.InvalidArg("[Invalid Arg] - EnableAABBTesting can't be used without also setting DisableLevelLineIntersection");

            if (options.disableFineClassification)
                return ommResult_SUCCESS;

            const TextureImpl* texture = GetHandleImpl<TextureImpl>(desc.texture);

            // 3. Process the queue of unique triangles...
            {
                const int32_t numWorkItems = (int32_t)vmWorkItems.size();

                // 3.1 Rasterize...
                {
                    #pragma omp parallel for if(options.enableInternalThreads)
                    for (int32_t workItemIt = 0; workItemIt < numWorkItems; ++workItemIt) {

                        // 3.2 figure out the sub-states via rasterization...
                        {
                            // Subdivide the input triangle in to smaller triangles. They will be "bird-curve" ordered.
                            OmmWorkItem& workItem = vmWorkItems[workItemIt];
                            const bool isDegenerate = workItem.uvTri.GetIsDegenerate();

                            if (eTriangleClass == TriangleClass::Normal && isDegenerate)
                            {
                                continue;
                            }

                            if (eTriangleClass == TriangleClass::Degenerate && !isDegenerate)
                            {
                                continue;
                            }

                            const uint32_t numMicroTriangles = omm::bird::GetNumMicroTriangles(workItem.subdivisionLevel);

                            // Perform rasterization of each individual VM.
                            if (eFilterMode == ommTextureFilterMode_Linear)
                            {
                                // Run conservative rasterization on the micro triangle
                                for (uint32_t uTriIt = 0; uTriIt < numMicroTriangles; ++uTriIt)
                                {
                                    if (workItem.vmStates.GetState(uTriIt) != ommOpacityState_UnknownOpaque)
                                    {
                                        continue;
                                    }

                                    const Triangle subTri = omm::bird::GetMicroTriangle(workItem.uvTri, uTriIt, workItem.subdivisionLevel);

                                    // Figure out base-state by sampling at the center of the triangle.
                                    if (!options.disableLevelLineIntersection) 
                                    {
                                        OmmCoverage vmCoverage = { 0, };
                                        for (uint32_t mipIt = 0; mipIt < texture->GetMipCount(); ++mipIt)
                                        {
                                            // Linear interpolation requires a conservative raster and checking all four interpolants.
                                            // The size of the raster grid must (at least) match the input alpha texture size
                                            // this way we get a single pixel kernel execution per alpha texture texel.
                                            const int2 rasterSize = texture->GetSize(mipIt);


                                            LevelLineIntersectionKernel::Params params = { &vmCoverage,  &subTri, texture->GetRcpSize(mipIt), rasterSize, texture, desc.alphaCutoff, desc.runtimeSamplerDesc.borderAlpha, mipIt };

                                            // This offset (in pixel units) will be applied to the triangle,
                                            // the effect is that the raster grid is being mapped such that bilinear interpolation region defined by
                                            // the interior of 4 alpha interpolants is being mapped to match raster grid.
                                            // This is only correct for bilinear version, nearest sampling should map exactly to the source alpha texture.
                                            float2 pixelOffset = -float2(0.5, 0.5);

                                            if (desc.alphaCutoff < texture->Bilinear(eTextureAddressMode, subTri.p0, mipIt))
                                                vmCoverage.numAboveAlpha++;
                                            else
                                                vmCoverage.numBelowAlpha++;


<<<<<<< HEAD
=======
                                            if constexpr (eTriangleClass == TriangleClass::Normal)
                                            {
                                                auto kernel = &LevelLineIntersectionKernel::run<eFormat, eTextureAddressMode, eTilingMode, false /*degenerate*/>;
                                                RasterizeConservativeSerialWithOffsetCoverage(subTri, rasterSize, pixelOffset, kernel, &params);
                                            }
                                            else
                                            {
                                                auto kernel = &LevelLineIntersectionKernel::run<eFormat, eTextureAddressMode, eTilingMode, true /*degenerate*/>;
                                                Line l(subTri.aabb_s, subTri.aabb_e);
                                                RasterizeConservativeLineWithOffset(l, rasterSize, pixelOffset, kernel, &params);
                                            }

>>>>>>> 6644a87d
                                            OMM_ASSERT(vmCoverage.numAboveAlpha != 0 || vmCoverage.numBelowAlpha != 0);
                                            const ommOpacityState state = GetStateFromCoverage(desc.format, desc.unknownStatePromotion, desc.alphaCutoffGreater, desc.alphaCutoffLessEqual, vmCoverage);

                                            if (IsUnknown(state))
                                                break;
                                        }
                                        const ommOpacityState state = GetStateFromCoverage(desc.format, desc.unknownStatePromotion, desc.alphaCutoffGreater, desc.alphaCutoffLessEqual, vmCoverage);
                                        workItem.vmStates.SetState(uTriIt, state);
                                    }
                                    else if (options.enableAABBTesting)
                                    {
                                        // This offset (in pixel units) will be applied to the triangle,
                                        // the effect is that the raster grid is being mapped such that bilinear interpolation region defined by
                                        // the interior of 4 alpha interpolants is being mapped to match raster grid.
                                        // This is only correct for bilinear version, nearest sampling should map exactly to the source alpha texture.

                                        uint32_t mip = 0;
                                        OMM_ASSERT(texture->GetMipCount() == 0);
                                        const int2 rasterSize = texture->GetSize(mip);
                                        float2 pixelOffset = -float2(0.5, 0.5);

                                        OmmCoverage vmCoverage = { 0, };
                                        ConservativeBilinearKernel::Params params = { &vmCoverage,  texture->GetRcpSize(mip), rasterSize, texture, desc.alphaCutoff, desc.runtimeSamplerDesc.borderAlpha, mip };

                                        Triangle subTri0 = Triangle(subTri.aabb_s, float2(subTri.aabb_e.x, subTri.aabb_s.y), float2(subTri.aabb_s.x, subTri.aabb_e.y));
                                        Triangle subTri1 = Triangle(subTri.aabb_e, float2(subTri.aabb_e.x, subTri.aabb_s.y), float2(subTri.aabb_s.x, subTri.aabb_e.y));
                                        auto kernel = &ConservativeBilinearKernel::run<eFormat, eTextureAddressMode, eTilingMode>;
                                        RasterizeConservativeSerialWithOffsetCoverage(subTri0, rasterSize, pixelOffset, kernel, &params);
                                        RasterizeConservativeSerialWithOffsetCoverage(subTri1, rasterSize, pixelOffset, kernel, &params);

                                        OMM_ASSERT(vmCoverage.numAboveAlpha != 0 || vmCoverage.numBelowAlpha != 0);

                                        const ommOpacityState state = GetStateFromCoverage(desc.format, desc.unknownStatePromotion, desc.alphaCutoffGreater, desc.alphaCutoffLessEqual, vmCoverage);
                                        workItem.vmStates.SetState(uTriIt, state);
                                    }
                                    else
                                    {
                                        // This offset (in pixel units) will be applied to the triangle,
                                        // the effect is that the raster grid is being mapped such that bilinear interpolation region defined by
                                        // the interior of 4 alpha interpolants is being mapped to match raster grid.
                                        // This is only correct for bilinear version, nearest sampling should map exactly to the source alpha texture.

                                        uint32_t mip = 0;
                                        OMM_ASSERT(texture->GetMipCount() == 1);
                                        const int2 rasterSize = texture->GetSize(mip);

                                        float2 pixelOffset = -float2(0.5, 0.5);

                                        OmmCoverage vmCoverage = { 0, };
                                        ConservativeBilinearKernel::Params params = { &vmCoverage,  texture->GetRcpSize(mip), rasterSize, texture, desc.alphaCutoff, desc.runtimeSamplerDesc.borderAlpha, mip };

                                        auto kernel = &ConservativeBilinearKernel::run<eFormat, eTextureAddressMode, eTilingMode>;
                                        RasterizeConservativeSerialWithOffsetCoverage(subTri, rasterSize, pixelOffset, kernel, &params);

                                        OMM_ASSERT(vmCoverage.numBelowAlpha != 0 || vmCoverage.numAboveAlpha != 0);

                                        const ommOpacityState state = GetStateFromCoverage(desc.format, desc.unknownStatePromotion, desc.alphaCutoffGreater, desc.alphaCutoffLessEqual, vmCoverage);

                                        workItem.vmStates.SetState(uTriIt, state);
                                    }
                                }
                            }
                            else if (eFilterMode == ommTextureFilterMode_Nearest)
                            {
                                struct KernelParams {
                                    OmmCoverage*        vmState;
                                    float2              invSize;
                                    int2                size;
                                    ommSamplerDesc      runtimeSamplerDesc;
                                    const TextureImpl* texture;
                                    float               alphaCutoff;
                                    float               borderAlpha;
                                    uint32_t            mipIt;
                                };

                                for (uint32_t uTriIt = 0; uTriIt < numMicroTriangles; ++uTriIt)
                                {
                                    OmmCoverage vmCoverage = { 0, };
                                    for (uint32_t mipIt = 0; mipIt < texture->GetMipCount(); ++mipIt)
                                    {
                                        const int2 rasterSize = texture->GetSize(mipIt);
                                        KernelParams params = { nullptr, texture->GetRcpSize(mipIt), rasterSize, desc.runtimeSamplerDesc, texture, desc.alphaCutoff, desc.runtimeSamplerDesc.borderAlpha, mipIt };

                                        params.vmState = &vmCoverage;

                                        auto kernel = [](int2 pixel, void* ctx)
                                        {
                                            KernelParams* p = (KernelParams*)ctx;

                                            const int2 coord = omm::GetTexCoord<eTextureAddressMode>(pixel, p->size);

                                            const bool isBorder = eTextureAddressMode == ommTextureAddressMode_Border && (coord.x == kTexCoordBorder || coord.y == kTexCoordBorder);
                                            const float alpha = isBorder ? p->borderAlpha : p->texture->template Load<eFormat, eTilingMode>(coord, p->mipIt);

                                            if (p->alphaCutoff < alpha) {
                                                p->vmState->numAboveAlpha++;
                                            }
                                            else {
                                                p->vmState->numBelowAlpha++;
                                            }
                                        };

                                        const Triangle subTri = omm::bird::GetMicroTriangle(workItem.uvTri, uTriIt, workItem.subdivisionLevel);

                                        RasterizeConservativeSerial(subTri, rasterSize, kernel, &params);
                                        OMM_ASSERT(vmCoverage.numAboveAlpha != 0 || vmCoverage.numBelowAlpha != 0);

                                        const ommOpacityState state = GetStateFromCoverage(desc.format, desc.unknownStatePromotion, desc.alphaCutoffGreater, desc.alphaCutoffLessEqual, vmCoverage);
                                        if (IsUnknown(state))
                                            break;
                                    }
                                    const ommOpacityState state = GetStateFromCoverage(desc.format, desc.unknownStatePromotion, desc.alphaCutoffGreater, desc.alphaCutoffLessEqual, vmCoverage);
                                    workItem.vmStates.SetState(uTriIt, state);
                                }
                            }
                        }
                    }
                }
            }
            return ommResult_SUCCESS;
        }

        static ommResult DeduplicateExact(const StdAllocator<uint8_t>& allocator, const Options& options, vector<OmmWorkItem>& vmWorkItems)
        {
            if (options.disableDuplicateDetection)
                return ommResult_SUCCESS;

            uint32_t dupesFound = 0;

            auto CalcDigest = [&allocator](const OmmWorkItem& workItem) {
                return XXH64((const void*)workItem.vmStates.GetOmm3StateData(), workItem.vmStates.GetOmm3StateDataSize(), 42/*seed*/);
            };

            hash_map<uint64_t, uint32_t> digestToWorkItemIndex(allocator.GetInterface());
            for (uint32_t i = 0; i < vmWorkItems.size(); ++i)
            {
                const OmmWorkItem& workItem = vmWorkItems[i];
                uint64_t digest = CalcDigest(workItem);
                auto it = digestToWorkItemIndex.find(digest);
                if (it == digestToWorkItemIndex.end())
                {
                    digestToWorkItemIndex.insert(std::make_pair(digest, i));
                }
                else
                {
                    // Transfer primitives to the new VM index...
                    OmmWorkItem& existingWorkItem = vmWorkItems[it->second];
                    existingWorkItem.primitiveIndices.insert(existingWorkItem.primitiveIndices.end(), workItem.primitiveIndices.begin(), workItem.primitiveIndices.end());

                    // Get rid if this work item. Forver.
                    vmWorkItems[i].primitiveIndices.clear();
                    vmWorkItems[i].vmSpecialIndex = -1;
                    dupesFound++;
                }
            }

            return ommResult_SUCCESS;
        }

        static float HammingDistance3State(const OmmWorkItem& workItemA, const OmmWorkItem& workItemB)
        {
            OMM_ASSERT(workItemA.subdivisionLevel == workItemB.subdivisionLevel);
            const uint32_t numMicroTriangles = omm::bird::GetNumMicroTriangles(workItemA.subdivisionLevel);
            uint32_t numDiff = 0;
            for (uint32_t uTriIt = 0; uTriIt < numMicroTriangles; ++uTriIt) {

                ommOpacityState stateA = workItemA.vmStates.Get3State(uTriIt);
                ommOpacityState stateB = workItemB.vmStates.Get3State(uTriIt);

                if (stateA != stateB)
                    numDiff++;
            }

            return float(numDiff);
        };

        // Computes hamming distnace, returns false if sizes don't match.
        static float NormalizedHammingDistance3State(const OmmWorkItem& workItemA, const OmmWorkItem& workItemB)
        {
            OMM_ASSERT(workItemA.subdivisionLevel == workItemB.subdivisionLevel);
            const uint32_t numMicroTriangles = omm::bird::GetNumMicroTriangles(workItemA.subdivisionLevel);
            return HammingDistance3State(workItemA, workItemB) / numMicroTriangles;
        };

        static ommResult MergeWorkItems(OmmWorkItem& to, OmmWorkItem& from)
        {
            OMM_ASSERT(to.subdivisionLevel == from.subdivisionLevel);

            // Transfer primitives to the new VM index...
            to.primitiveIndices.insert(to.primitiveIndices.end(), from.primitiveIndices.begin(), from.primitiveIndices.end());

            // Get rid if this work item. Forver.
            from.primitiveIndices.clear();
            from.vmSpecialIndex = -1;

            // Merge states from A -> B.
            uint32_t numMatches = 0;
            const uint32_t numMicroTriangles = omm::bird::GetNumMicroTriangles(from.subdivisionLevel);

            for (uint32_t uTriIt = 0; uTriIt < numMicroTriangles; ++uTriIt) {

                ommOpacityState toState = to.vmStates.GetState(uTriIt);
                ommOpacityState fromState = from.vmStates.GetState(uTriIt);

                if (toState != fromState)
                {
                    if (IsKnown(fromState) && IsKnown(toState))
                    {
                        to.vmStates.SetState(uTriIt, ommOpacityState_UnknownOpaque);
                    }
                    else if (IsKnown(toState) && IsUnknown(fromState))
                    {
                        // Use the unknown state A as our new unknown.
                        to.vmStates.SetState(uTriIt, fromState);
                    }
                    else // if (IsUnknown(toState) && IsUnknown(fromState))
                    {
                        // Both unknown, keep current state.
                    }
                }
            }

            return ommResult_SUCCESS;
        }

        static ommResult DeduplicateSimilarLSH(const StdAllocator<uint8_t>& allocator, const Options& options, vector<OmmWorkItem>& vmWorkItems, uint32_t iterations)
        {
            if (options.disableDuplicateDetection)
                return ommResult_SUCCESS;
            if (!options.enableNearDuplicateDetection || options.enableNearDuplicateDetectionBruteForce)
                return ommResult_SUCCESS;

            // LHS (locality sensitive hashing) implemented via hamming bit sampling 
            // ref1: https://citeseerx.ist.psu.edu/viewdoc/download?doi=10.1.1.712.8703&rep=rep1&type=pdf
            // ref2: https://www.vldb.org/conf/1999/P49.pdf

            std::mt19937 mt(42);

            uint32_t match = 0;
            uint32_t trueMatch = 0;
            uint32_t falseMatch = 0;
            uint32_t noMatch = 0;

            for (uint32_t attempts = 0; attempts < iterations; ++attempts)
            {
                vector<uint32_t> batchWorkItems(allocator);
                batchWorkItems.reserve(vmWorkItems.size());

                struct HashTable
                {
                    vector<uint32_t> bitIndices; // random bit indices
                    vector<uint64_t> workItemHashes;
                    hash_map<uint64_t, vector<uint32_t>> layerHashToWorkItem;
                    HashTable(const StdAllocator<uint8_t>& allocator) :bitIndices(allocator), workItemHashes(allocator), layerHashToWorkItem(allocator)
                    { }
                };

                vector<HashTable> hashTables(allocator);
                vector<uint32_t> bitSamples(allocator);
                set<uint32_t> potentialMatches(allocator);

                for (uint32_t subdivisionLevel = 1; subdivisionLevel <= kMaxSubdivLevel; ++subdivisionLevel)
                {
                    batchWorkItems.clear();

                    for (uint32_t i = 0; i < vmWorkItems.size(); ++i)
                    {
                        OmmWorkItem& workItem = vmWorkItems[i];

                        if (workItem.vmSpecialIndex != OmmWorkItem::kNoSpecialIndex)
                            continue;

                        if (workItem.vmFormat != ommFormat_OC1_4_State)
                            continue;

                        if (workItem.subdivisionLevel != subdivisionLevel)
                            continue;

                        batchWorkItems.push_back(i);
                    }

                    if (batchWorkItems.size() == 0)
                        continue;

                    // # n - size of(randomly generated) data set
                    // # d - int bit size
                    // # r - range for close points
                    // # c - approximation factor

                    const uint32_t numMicroTriangles = omm::bird::GetNumMicroTriangles(subdivisionLevel);

                    const uint32_t n = (uint32_t)batchWorkItems.size();     // number of points.
                    const uint32_t d = numMicroTriangles;                   // dimensionality.

                    const float r = 0.15f * d;   // Distance must be at most 25%
                    const float c = 4.0f;        // Allow 2x deviation from this

                    const float p1 = 1 - r / d;         // Lower bound probability, for close two points
                    const float p2 = 1 - (c * r) / d;   // Upper bound probability, for far two points

                    const float p = 1.f / c;
                    const float Lf = glm::ceil(std::pow((float)n, p));
                    const uint32_t L = (uint32_t)Lf;
                    if (L == 0)
                        continue;

                    const uint32_t k = uint32_t(glm::ceil((std::log((float)n) * d) / (c * r)));

                    if (k == 0)
                        continue;

                    const uint32_t bigO = L * (d + k);  // O(L(d+k)), for instance c = 2 => O(sqrt(n)*(d + k))
                    const uint32_t bigO2 = n * n;       // O(N^2)

                    const float ratio = (float)bigO / bigO2;

                    hashTables.resize(L, allocator);

                    for (HashTable& hashTable : hashTables)
                    {
                        hashTable.workItemHashes.resize(vmWorkItems.size(), 0);
                        hashTable.bitIndices.resize(k);
                        hashTable.layerHashToWorkItem.clear();
                        for (uint32_t& bitIndex : hashTable.bitIndices)
                        {
                            // We're not using std::uniform_int_distribution, the output is not defined in spec and may differ between compilers
                            const uint32_t random = mt(); // between 0..uint32 max
                            bitIndex = random & (numMicroTriangles - 1); // random mod numMicroTriangles - 1
                        }
                    }

                    bitSamples.resize(k);
                    for (uint32_t workItemIndex : batchWorkItems)
                    {
                        const OmmWorkItem& workItem = vmWorkItems[workItemIndex];

                        for (HashTable& hashTable : hashTables)
                        {
                            for (uint32_t kIt = 0; kIt < k; ++kIt)
                            {
                                const uint32_t randomBitIndex = hashTable.bitIndices[kIt];
                                ommOpacityState state = workItem.vmStates.Get3State(randomBitIndex);
                                bitSamples[kIt] = (uint32_t)state;
                            }

                            uint64_t hash = XXH64((const void*)bitSamples.data(), sizeof(uint32_t) * bitSamples.size(), 42/*seed*/);

                            hashTable.workItemHashes[workItemIndex] = hash;

                            auto it = hashTable.layerHashToWorkItem.find(hash);
                            if (it != hashTable.layerHashToWorkItem.end())
                            {
                                it->second.push_back(workItemIndex);
                            }
                            else
                            {
                                vector<uint32_t> layerHashToWorkItem(allocator);
                                layerHashToWorkItem.push_back(workItemIndex);
                                hashTable.layerHashToWorkItem.insert(std::make_pair(hash, layerHashToWorkItem));
                            }
                        }
                    }

                    // Now we can do the merging.
                    for (uint32_t workItemIndex : batchWorkItems)
                    {
                        OmmWorkItem& workItem = vmWorkItems[workItemIndex];

                        if (workItem.HasSpecialIndex()) // This might happen if we have already merged this work item.
                            continue;

                        potentialMatches.clear();
                        for (const HashTable& hashTable : hashTables)
                        {
                            uint64_t hash = hashTable.workItemHashes[workItemIndex];

                            OMM_ASSERT(hash != 0);

                            auto it = hashTable.layerHashToWorkItem.find(hash);

                            OMM_ASSERT(it != hashTable.layerHashToWorkItem.end());

                            for (uint32_t potentialWorkItemIndex : it->second)
                            {
                                if (potentialWorkItemIndex == workItemIndex)
                                    continue;

                                const OmmWorkItem& potentialWorkItem = vmWorkItems[potentialWorkItemIndex];

                                if (potentialWorkItem.HasSpecialIndex())
                                    continue;
                                
                                if (potentialMatches.size() > 3 * L)
                                    break;

                                potentialMatches.insert(potentialWorkItemIndex);
                            }
                        }

                        // out of potential matches... pick best one.
                        float minDist = std::numeric_limits<float>::max();
                        int32_t nearestIndex = -1;
                        for (uint32_t potentialMatch : potentialMatches)
                        {
                            const OmmWorkItem& maybeSimilarWorkItem = vmWorkItems[potentialMatch];

                            const float dist = HammingDistance3State(workItem, maybeSimilarWorkItem);
                            if (dist < r && dist < minDist)
                            {
                                minDist = dist;
                                nearestIndex = potentialMatch;
                            }
                        }

                        if (nearestIndex >= 0)
                        {
                            OmmWorkItem& similarWorkItem = vmWorkItems[nearestIndex];

                            trueMatch++;
                            MergeWorkItems(workItem /*to*/, similarWorkItem /*from*/);
                            OMM_ASSERT(similarWorkItem.HasSpecialIndex());
                        }
                        else
                        {
                            falseMatch++;
                        }

                        if (potentialMatches.size() == 1)
                            match++;
                        else
                            noMatch++;

                        uint32_t dummy = (uint32_t)potentialMatches.size();
                        const uint32_t dummy2 = dummy;
                    }
                }
            }
            
           // const float ratio = float(match) / noMatch;
            volatile const float ratio = float(noMatch) / trueMatch;
            volatile const float ratio2 = float(noMatch) / trueMatch;

            return ommResult_SUCCESS;
        }

        static ommResult DeduplicateSimilarBruteForce(const StdAllocator<uint8_t>& allocator, const Options& options, vector<OmmWorkItem>& vmWorkItems)
        {
            if (options.disableDuplicateDetection)
                return ommResult_SUCCESS;

            if (!options.enableNearDuplicateDetection || !options.enableNearDuplicateDetectionBruteForce)
               return ommResult_SUCCESS;

            if (vmWorkItems.size() == 0)
                return ommResult_SUCCESS;

            // The purpose of this pass is to identify "similar" OMMs, and then merge those.
            // Unfortunatley the search is O(n^2) - Is this a problem? Yes. 
            // Possible solutions:
            // - If set is too large - don't do an exhaustive search, just sample. (Current solution).
            // - Look in to LSH (locality senstive hashing) approaches.

            static constexpr float kMergeThreshold = 0.1f; // If two OMMs differ less than kMergeThreshold % (treating all unknowns as equal) -> then we combine them.
            static constexpr uint32_t kMaxComparsions = 2048; // Covert the O(n^2) nature of the algorithm to a -> O(kN) version...

            set<uint32_t> mergedWorkItems(allocator);
            for (uint32_t itA = 0; itA < vmWorkItems.size() - 1; ++itA)
            {
                OmmWorkItem& workItemA = vmWorkItems[itA];

                if (workItemA.vmSpecialIndex != OmmWorkItem::kNoSpecialIndex)
                    continue;

                if (workItemA.vmFormat != ommFormat_OC1_4_State)
                    continue;

                const uint32_t searchOffsetBase = itA + 1;
                const uint32_t searchStart = searchOffsetBase;
                const uint32_t searchEnd = std::min<uint32_t>(kMaxComparsions + searchStart, (uint32_t)vmWorkItems.size());

                float minDist = std::numeric_limits<float>::max();
                int32_t nearestIndex = -1;
                for (uint32_t itB = searchStart; itB < searchEnd; ++itB)
                {
                    const OmmWorkItem& workItemB = vmWorkItems[itB];

                    if (workItemB.vmSpecialIndex != OmmWorkItem::kNoSpecialIndex)
                        continue;

                    if (workItemB.vmFormat != ommFormat_OC1_4_State)
                        continue;

                    if (workItemB.primitiveIndices.empty())
                        continue;

                    if (workItemA.subdivisionLevel != workItemB.subdivisionLevel)
                        continue;

                    if (mergedWorkItems.find(itB) != mergedWorkItems.end())
                        continue;

                    const float dist = NormalizedHammingDistance3State(workItemA, workItemB);

                    if (dist < kMergeThreshold && dist < minDist)
                    {
                        minDist = dist;
                        nearestIndex = (int32_t)itB;
                    }
                }

                if (nearestIndex >= 0)
                {
                    OmmWorkItem& workItemB = vmWorkItems[nearestIndex];

                    mergedWorkItems.insert(itA);
                    mergedWorkItems.insert(nearestIndex);
                    MergeWorkItems(workItemA /*to*/, workItemB /*from*/);
                }
            }

            return ommResult_SUCCESS;
        }

        static ommResult PromoteToSpecialIndices(const ommCpuBakeInputDesc& desc, const Options& options, vector<OmmWorkItem>& vmWorkItems)
        {
            // Collect raster output to a final VM state.
            for (int32_t workItemIt = 0; workItemIt < vmWorkItems.size(); ++workItemIt)
            {
                OmmWorkItem& workItem = vmWorkItems[workItemIt];

                const uint32_t numMicroTriangles = omm::bird::GetNumMicroTriangles(workItem.subdivisionLevel);

                bool allEqual = true;
                ommOpacityState commonState = workItem.vmStates.GetState(0);
                for (uint32_t uTriIt = 1; uTriIt < numMicroTriangles; ++uTriIt) {
                    allEqual &= commonState == workItem.vmStates.GetState(uTriIt);
                }

                if (!allEqual && desc.rejectionThreshold > 0.f)
                {
                    // Reject "poor" VMs:
                    uint32_t known = 0;
                    for (uint32_t uTriIt = 0; uTriIt < numMicroTriangles; ++uTriIt) {
                        if (IsKnown(workItem.vmStates.GetState(uTriIt)))
                            known++;
                    }

                    const float knownFrac = known / (float)numMicroTriangles;
                    if (knownFrac < desc.rejectionThreshold)
                    {
                        allEqual = true;
                        commonState = ommOpacityState_UnknownTransparent;
                    }
                }

                if (allEqual && !options.disableSpecialIndices) {
                    workItem.vmSpecialIndex = -int32_t(commonState) - 1;
                }
            }
            return ommResult_SUCCESS;
        }

        static ommResult CreateUsageHistograms(vector<OmmWorkItem>& vmWorkItems, VisibilityMapUsageHistogram& arrayHistogram, VisibilityMapUsageHistogram& indexHistogram)
        {
            // Collect raster output to a final VM state.
            for (int32_t workItemIt = 0; workItemIt < vmWorkItems.size(); ++workItemIt)
            {
                OmmWorkItem& workItem = vmWorkItems[workItemIt];

                if (workItem.vmSpecialIndex == OmmWorkItem::kNoSpecialIndex)
                {
                    // Must allocate vm-
                    arrayHistogram.Inc(workItem.vmFormat, workItem.subdivisionLevel, 1 /*vm count*/);
                    indexHistogram.Inc(workItem.vmFormat, workItem.subdivisionLevel, (uint32_t)workItem.primitiveIndices.size() /*vm count*/);
                }
            }
            return ommResult_SUCCESS;
        }

        static ommResult MicromapSpatialSort(const StdAllocator<uint8_t>& allocator, const Options& options, const vector<OmmWorkItem>& vmWorkItems,
            vector<std::pair<uint64_t, uint32_t>>& sortKeys)
        {
            // The VMs should be sorted to respect the following rules:
            //  - Sorted by VM size (Largest first).
            //      - This produces aligned VMs.
            //  - Sorted by spatial location. A proxy for this is to use a quantized morton code of the UV coordinate
            //      - For large VMs, this aims to reduce TLD-trashing / page misses
            //      - For smaller VMs they can be spatially compacted.

            static constexpr uint32_t kTargetDeviceCacheLineSize = 128;

            sortKeys.resize(vmWorkItems.size());
            {
                #pragma omp parallel for if(options.enableInternalThreads)
                for (int32_t vmIndex = 0; vmIndex < vmWorkItems.size(); ++vmIndex) {

                    const OmmWorkItem& vm = vmWorkItems[vmIndex];
                    if (vm.vmSpecialIndex != OmmWorkItem::kNoSpecialIndex)
                    {
                        // For special indices, maintain original order.
                        uint64_t key = (1ull << 63) | (uint64_t)vmIndex;
                        sortKeys[vmIndex] = std::make_pair(key, vmIndex);
                    }
                    else {
                        // For regular VMs,  Sort on Sub-div lvl and 
                        // Order VMs in Morton-order in UV-space. 
                        constexpr const uint32_t k = 13;
                        const int2 qSize = int2(1u << k, 1u << k);
                        const int2 qUV = int2(float2(qSize) * ((vm.uvTri.p0 + vm.uvTri.p1 + vm.uvTri.p2) / 3.f));
                        const int2 qPosMirrored = GetTexCoord<ommTextureAddressMode_MirrorOnce>(qUV, qSize);
                        OMM_ASSERT(qPosMirrored.x >= 0 && qPosMirrored.y >= 0);
                        const uint64_t mCode = xy_to_morton(qPosMirrored.x, qPosMirrored.y);
                        OMM_ASSERT(mCode < (1ull << (k << 1ull)));
                        OMM_ASSERT(mCode < (1ull << 60ull));

                        // First sort on sub-div lvl.
                        uint64_t key = 0;
                        key |= (uint64_t)vm.subdivisionLevel << 60;
                        key |= mCode;
                        sortKeys[vmIndex] = std::make_pair(key, vmIndex);
                    }
                }

                std::sort(sortKeys.begin(), sortKeys.end(), std::greater<std::pair<uint64_t, uint32_t>>());
            }
            return ommResult_SUCCESS;
        }

        static ommResult Serialize(
            const StdAllocator<uint8_t>& allocator, 
            const ommCpuBakeInputDesc& desc, const Options& options, vector<OmmWorkItem>& vmWorkItems, const VisibilityMapUsageHistogram& ommArrayHistogram, const VisibilityMapUsageHistogram& ommIndexHistogram,
            const vector<std::pair<uint64_t, uint32_t>>& sortKeys,
            BakeResultImpl& res)
        {
            {
                const uint32_t ommBitCount = omm::bird::GetBitCount(desc.format);

                uint32_t ommDescArrayCount = 0;
                size_t ommArrayDataSize = 0;
                for (uint32_t i = 0; i < kMaxNumSubdivLevels; ++i) {
                    const uint32_t ommCount = ommArrayHistogram.GetOmmCount(desc.format, i);
                    ommDescArrayCount += ommCount;
                    const size_t numOmmForSubDivLvl = (size_t)omm::bird::GetNumMicroTriangles(i) * ommBitCount;
                    ommArrayDataSize += size_t(ommCount) * std::max<size_t>(numOmmForSubDivLvl >> 3ull, 1ull);
                }

                if (ommArrayDataSize > std::numeric_limits<uint32_t>::max()) // Array data > 4GB? ouch
                    return ommResult_FAILURE;

                OMM_ASSERT((ommDescArrayCount == 0 && ommArrayDataSize == 0) || (ommDescArrayCount != 0 && ommArrayDataSize != 0));

                if (ommDescArrayCount != 0)
                {
                    res.ommArrayData.resize(ommArrayDataSize);
                    std::memset(res.ommArrayData.data(), 0, res.ommArrayData.size());
                    res.ommDescArray.resize(ommDescArrayCount);

                    uint32_t ommArrayDataOffset = 0;
                    uint32_t prevSubDivLvl = 0;
                    uint32_t vmDescOffset = 0;
                    for (auto [_, vmIndex] : sortKeys) {
                        OmmWorkItem& vm = vmWorkItems[vmIndex];

                        if (vm.vmSpecialIndex == OmmWorkItem::kNoSpecialIndex)
                        {
                            if (ommArrayDataOffset >= ommArrayDataSize)
                                return ommResult_FAILURE;

                            // Fill Desc Info
                            res.ommDescArray[vmDescOffset].subdivisionLevel = vm.subdivisionLevel;
                            res.ommDescArray[vmDescOffset].format = (uint16_t)vm.vmFormat;
                            res.ommDescArray[vmDescOffset].offset = ommArrayDataOffset;
                            vm.vmDescOffset = vmDescOffset++;

                            const uint32_t numMicroTriangles = bird::GetNumMicroTriangles(vm.subdivisionLevel);

                            uint8_t* ommArrayDataPtr = res.ommArrayData.data() + ommArrayDataOffset;
                            const uint32_t is2State = vm.vmFormat == ommFormat_OC1_2_State;
                            for (uint32_t uTriIt = 0; uTriIt < numMicroTriangles; ++uTriIt)
                            {
                                uint32_t state = ((uint32_t)vm.vmStates.GetState(uTriIt));

                                uint8_t val;
                                if (is2State)   val = state << ((uTriIt & 7));
                                else            val = state << ((uTriIt & 3) << 1u);

                                uint32_t byteIndex = uTriIt >> (2 + is2State);
                                ommArrayDataPtr[byteIndex] |= val;
                            }

                            // Offsets must be at least 1B aligned.
                            ommArrayDataOffset += std::max((numMicroTriangles * ommBitCount) >> 3u, 1u);
                        }
                    }
                }
            }

            // Allocate the final ommArrayHistogram & ommIndexHistogram
            {
                static constexpr uint32_t kMaxFormats = 2;
                static_assert(kMaxFormats == (int)ommFormat_MAX_NUM - 1);
                res.ommArrayHistogram.reserve(kMaxFormats * kMaxNumSubdivLevels);
                res.ommIndexHistogram.reserve(kMaxFormats * kMaxNumSubdivLevels);
                uint32_t ommUsageDescCount = 0;
                {
                    for (ommFormat vmFormat : { ommFormat_OC1_2_State, ommFormat_OC1_4_State, }) {
                        for (uint32_t subDivLvl = 0; subDivLvl < kMaxNumSubdivLevels; ++subDivLvl) {

                            {
                                uint32_t vmCount = ommArrayHistogram.GetOmmCount(vmFormat, subDivLvl);
                                if (vmCount != 0) {
                                    res.ommArrayHistogram.push_back({ vmCount, (uint16_t)subDivLvl, (uint16_t)vmFormat });
                                }
                            }

                            {
                                uint32_t vmCount = ommIndexHistogram.GetOmmCount(vmFormat, subDivLvl);
                                if (vmCount != 0) {
                                    res.ommIndexHistogram.push_back({ vmCount, (uint16_t)subDivLvl, (uint16_t)vmFormat });
                                }
                            }
                        }
                    }
                }
            }

            const int32_t triangleCount = desc.indexCount / 3;

            // Set special indices...
            {
                res.ommIndexBuffer.resize(triangleCount);
<<<<<<< HEAD
                std::fill(res.ommIndexBuffer.begin(), res.ommIndexBuffer.end(), (int32_t)desc.degenTriState);
=======
                std::fill(res.ommIndexBuffer.begin(), res.ommIndexBuffer.end(), (int32_t)desc.unresolvedTriState);
>>>>>>> 6644a87d
                for (const OmmWorkItem& vm : vmWorkItems) 
				{
                    for (uint32_t primitiveIndex : vm.primitiveIndices)
                    {
                        if (vm.vmSpecialIndex != OmmWorkItem::kNoSpecialIndex)
                            res.ommIndexBuffer[primitiveIndex] = vm.vmSpecialIndex;
                        else
                            res.ommIndexBuffer[primitiveIndex] = vm.vmDescOffset;
                    }
                }
            }

            // Compress to 16 bit indices if possible & allowed.
            ommIndexFormat ommIndexFormat = ommIndexFormat_UINT_32;
            {
                const bool force32bit = ((int32_t)desc.bakeFlags & (int32_t)ommCpuBakeFlags_Force32BitIndices) == (int32_t)ommCpuBakeFlags_Force32BitIndices;
                const bool canCompressTo16Bit = triangleCount <= std::numeric_limits<int16_t>::max();

                if (canCompressTo16Bit && !force32bit)
                {
                    int16_t* ommIndexBuffer16 = (int16_t*)res.ommIndexBuffer.data();
                    for (int32_t i = 0; i < triangleCount; ++i) {
                        int32_t idx = res.ommIndexBuffer[i];
                        int16_t idx16 = (int16_t)idx;
                        ommIndexBuffer16[i] = idx16;
                    }

                    ommIndexFormat = ommIndexFormat_UINT_16;
                }
            }

            res.Finalize(ommIndexFormat);

            return ommResult_SUCCESS;
        }
    } // namespace impl

    template<ommCpuTextureFormat eFormat, TilingMode eTilingMode, ommTextureAddressMode eTextureAddressMode, ommTextureFilterMode eFilterMode>
    ommResult BakeOutputImpl::BakeImpl(const ommCpuBakeInputDesc& desc)
    {
        RETURN_STATUS_IF_FAILED(ValidateDesc(desc));

        Options options(desc.bakeFlags);

        m_bakeInputDesc = desc;

        auto impl__ResampleCoarse = [](const ommCpuBakeInputDesc& desc, const Logger& log, const Options& options, vector<OmmWorkItem>& vmWorkItems) {
            return impl::ResampleCoarse<eFormat, eTilingMode, eTextureAddressMode, eFilterMode>(desc, log, options, vmWorkItems);
        };

<<<<<<< HEAD
        auto impl__ResampleFine = [](const ommCpuBakeInputDesc& desc, const Logger& log, const Options& options, vector<OmmWorkItem>& vmWorkItems) {
            return impl::ResampleFine<eFormat, eTilingMode, eTextureAddressMode, eFilterMode>(desc, log, options, vmWorkItems);
=======
        auto impl__ResampleFineNormal = [](const ommCpuBakeInputDesc& desc, const Logger& log, const Options& options, vector<OmmWorkItem>& vmWorkItems) {
            return impl::ResampleFine<eFormat, eTilingMode, eTextureAddressMode, eFilterMode, impl::TriangleClass::Normal>(desc, log, options, vmWorkItems);
        };

        auto impl__ResampleFineDegen = [](const ommCpuBakeInputDesc& desc, const Logger& log, const Options& options, vector<OmmWorkItem>& vmWorkItems) {
            return impl::ResampleFine<eFormat, eTilingMode, eTextureAddressMode, eFilterMode, impl::TriangleClass::Degenerate>(desc, log, options, vmWorkItems);
>>>>>>> 6644a87d
        };

        {
            vector<OmmWorkItem> vmWorkItems(m_stdAllocator.GetInterface());

            RETURN_STATUS_IF_FAILED(impl::SetupWorkItems(m_stdAllocator, m_log, desc, options, vmWorkItems));
<<<<<<< HEAD

            RETURN_STATUS_IF_FAILED(impl::ValidateWorkloadSize(m_stdAllocator, m_log, desc, options, vmWorkItems));

            RETURN_STATUS_IF_FAILED(impl__ResampleCoarse(desc, m_log, options, vmWorkItems));

            RETURN_STATUS_IF_FAILED(impl__ResampleFine(desc, m_log, options, vmWorkItems));
=======

            RETURN_STATUS_IF_FAILED(impl::ValidateWorkloadSize(m_stdAllocator, m_log, desc, options, vmWorkItems));

            RETURN_STATUS_IF_FAILED(impl__ResampleCoarse(desc, m_log, options, vmWorkItems));

            RETURN_STATUS_IF_FAILED(impl__ResampleFineNormal(desc, m_log, options, vmWorkItems));

            RETURN_STATUS_IF_FAILED(impl__ResampleFineDegen(desc, m_log, options, vmWorkItems));
>>>>>>> 6644a87d

            RETURN_STATUS_IF_FAILED(impl::PromoteToSpecialIndices(desc, options, vmWorkItems));

            RETURN_STATUS_IF_FAILED(impl::DeduplicateExact(m_stdAllocator, options, vmWorkItems));

            RETURN_STATUS_IF_FAILED(impl::DeduplicateSimilarLSH(m_stdAllocator, options, vmWorkItems, 3 /*iterations*/));

            RETURN_STATUS_IF_FAILED(impl::DeduplicateSimilarBruteForce(m_stdAllocator, options, vmWorkItems));

            RETURN_STATUS_IF_FAILED(impl::PromoteToSpecialIndices(desc, options, vmWorkItems));

            VisibilityMapUsageHistogram arrayHistogram;
            VisibilityMapUsageHistogram indexHistogram;
            RETURN_STATUS_IF_FAILED(impl::CreateUsageHistograms(vmWorkItems, arrayHistogram, indexHistogram));

            vector<std::pair<uint64_t, uint32_t>> sortKeys(m_stdAllocator.GetInterface());
            RETURN_STATUS_IF_FAILED(impl::MicromapSpatialSort(m_stdAllocator, options, vmWorkItems, sortKeys));

            RETURN_STATUS_IF_FAILED(impl::Serialize(m_stdAllocator, desc, options, vmWorkItems, arrayHistogram, indexHistogram,
                sortKeys, m_bakeResult));
        }

        return ommResult_SUCCESS;
    }

} // namespace Cpu
} // namespace omm<|MERGE_RESOLUTION|>--- conflicted
+++ resolved
@@ -542,11 +542,7 @@
             {
                 const uint32_t texCoordStrideInBytes = desc.texCoordStrideInBytes == 0 ? GetTexCoordFormatSize(desc.texCoordFormat) : desc.texCoordStrideInBytes;
 
-<<<<<<< HEAD
-                uint32_t numDegenTri = 0;
-=======
                 uint32_t numDisabledTri = 0;
->>>>>>> 6644a87d
 
                 for (int32_t i = 0; i < triangleCount; ++i)
                 {
@@ -561,11 +557,7 @@
                     
                     if (bIsDisabled || GetIsInvalid(options, uvTri))
                     {
-<<<<<<< HEAD
-                        numDegenTri++;
-=======
                         numDisabledTri++;
->>>>>>> 6644a87d
                         continue; // These indices will be set to special index unknown later.
                     }
 
@@ -599,19 +591,11 @@
                     }
                 }
 
-<<<<<<< HEAD
-                if (options.enableValidation && numDegenTri != 0)
-                {
-                    const char* specialIndex = ToString(desc.degenTriState);
-                    log.Infof("[Info] - The workload consists of %d degenerate triangles, these will be classified as Fully Unknown Opaque (this behaviour can be changed by degenTriState).",
-                        numDegenTri, specialIndex);
-=======
                 if (options.enableValidation && numDisabledTri != 0)
                 {
                     const char* specialIndex = ToString(desc.unresolvedTriState);
                     log.Infof("[Info] - The workload consists of %d unclassifiable triangles, these will be classified as unresolvedTriState = %s.",
                         numDisabledTri, specialIndex);
->>>>>>> 6644a87d
                 }
             }
             return ommResult_SUCCESS;
@@ -648,7 +632,6 @@
             uint64_t workloadSize = ComputeWorkloadSize(desc, ommWorkItems);
 
             if (limitWorkloadSize)
-<<<<<<< HEAD
             {
                 if (workloadSize > desc.maxWorkloadSize)
                 {
@@ -658,17 +641,6 @@
             
             if (options.enableValidation)
             {
-=======
-            {
-                if (workloadSize > desc.maxWorkloadSize)
-                {
-                    return ommResult_WORKLOAD_TOO_BIG;
-                }
-            }
-            
-            if (options.enableValidation)
-            {
->>>>>>> 6644a87d
                 const uint64_t warnSize = 1ull << 27ull;  // 128 * 1024x1024 texels.
                 if (workloadSize > warnSize)
                 {
@@ -777,9 +749,6 @@
             return ommResult_SUCCESS;
         }
 
-<<<<<<< HEAD
-        template<ommCpuTextureFormat eFormat, TilingMode eTilingMode, ommTextureAddressMode eTextureAddressMode, ommTextureFilterMode eFilterMode>
-=======
         enum TriangleClass
         {
             Normal,
@@ -787,7 +756,6 @@
         };
 
         template<ommCpuTextureFormat eFormat, TilingMode eTilingMode, ommTextureAddressMode eTextureAddressMode, ommTextureFilterMode eFilterMode, TriangleClass eTriangleClass>
->>>>>>> 6644a87d
         static ommResult ResampleFine(const ommCpuBakeInputDesc& desc, const Logger& log, const Options& options, vector<OmmWorkItem>& vmWorkItems)
         {
             if (options.enableAABBTesting && !options.disableLevelLineIntersection)
@@ -864,8 +832,6 @@
                                                 vmCoverage.numBelowAlpha++;
 
 
-<<<<<<< HEAD
-=======
                                             if constexpr (eTriangleClass == TriangleClass::Normal)
                                             {
                                                 auto kernel = &LevelLineIntersectionKernel::run<eFormat, eTextureAddressMode, eTilingMode, false /*degenerate*/>;
@@ -878,7 +844,6 @@
                                                 RasterizeConservativeLineWithOffset(l, rasterSize, pixelOffset, kernel, &params);
                                             }
 
->>>>>>> 6644a87d
                                             OMM_ASSERT(vmCoverage.numAboveAlpha != 0 || vmCoverage.numBelowAlpha != 0);
                                             const ommOpacityState state = GetStateFromCoverage(desc.format, desc.unknownStatePromotion, desc.alphaCutoffGreater, desc.alphaCutoffLessEqual, vmCoverage);
 
@@ -1610,11 +1575,7 @@
             // Set special indices...
             {
                 res.ommIndexBuffer.resize(triangleCount);
-<<<<<<< HEAD
-                std::fill(res.ommIndexBuffer.begin(), res.ommIndexBuffer.end(), (int32_t)desc.degenTriState);
-=======
                 std::fill(res.ommIndexBuffer.begin(), res.ommIndexBuffer.end(), (int32_t)desc.unresolvedTriState);
->>>>>>> 6644a87d
                 for (const OmmWorkItem& vm : vmWorkItems) 
 				{
                     for (uint32_t primitiveIndex : vm.primitiveIndices)
@@ -1665,40 +1626,26 @@
             return impl::ResampleCoarse<eFormat, eTilingMode, eTextureAddressMode, eFilterMode>(desc, log, options, vmWorkItems);
         };
 
-<<<<<<< HEAD
-        auto impl__ResampleFine = [](const ommCpuBakeInputDesc& desc, const Logger& log, const Options& options, vector<OmmWorkItem>& vmWorkItems) {
-            return impl::ResampleFine<eFormat, eTilingMode, eTextureAddressMode, eFilterMode>(desc, log, options, vmWorkItems);
-=======
         auto impl__ResampleFineNormal = [](const ommCpuBakeInputDesc& desc, const Logger& log, const Options& options, vector<OmmWorkItem>& vmWorkItems) {
             return impl::ResampleFine<eFormat, eTilingMode, eTextureAddressMode, eFilterMode, impl::TriangleClass::Normal>(desc, log, options, vmWorkItems);
         };
 
         auto impl__ResampleFineDegen = [](const ommCpuBakeInputDesc& desc, const Logger& log, const Options& options, vector<OmmWorkItem>& vmWorkItems) {
             return impl::ResampleFine<eFormat, eTilingMode, eTextureAddressMode, eFilterMode, impl::TriangleClass::Degenerate>(desc, log, options, vmWorkItems);
->>>>>>> 6644a87d
         };
 
         {
             vector<OmmWorkItem> vmWorkItems(m_stdAllocator.GetInterface());
 
             RETURN_STATUS_IF_FAILED(impl::SetupWorkItems(m_stdAllocator, m_log, desc, options, vmWorkItems));
-<<<<<<< HEAD
 
             RETURN_STATUS_IF_FAILED(impl::ValidateWorkloadSize(m_stdAllocator, m_log, desc, options, vmWorkItems));
 
             RETURN_STATUS_IF_FAILED(impl__ResampleCoarse(desc, m_log, options, vmWorkItems));
 
-            RETURN_STATUS_IF_FAILED(impl__ResampleFine(desc, m_log, options, vmWorkItems));
-=======
-
-            RETURN_STATUS_IF_FAILED(impl::ValidateWorkloadSize(m_stdAllocator, m_log, desc, options, vmWorkItems));
-
-            RETURN_STATUS_IF_FAILED(impl__ResampleCoarse(desc, m_log, options, vmWorkItems));
-
             RETURN_STATUS_IF_FAILED(impl__ResampleFineNormal(desc, m_log, options, vmWorkItems));
 
             RETURN_STATUS_IF_FAILED(impl__ResampleFineDegen(desc, m_log, options, vmWorkItems));
->>>>>>> 6644a87d
 
             RETURN_STATUS_IF_FAILED(impl::PromoteToSpecialIndices(desc, options, vmWorkItems));
 
