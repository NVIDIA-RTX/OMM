/*
Copyright (c) 2022, NVIDIA CORPORATION. All rights reserved.

NVIDIA CORPORATION and its licensors retain all intellectual property
and proprietary rights in and to this software, related documentation
and any modifications thereto. Any use, reproduction, disclosure or
distribution of this software and related documentation without an express
license agreement from NVIDIA CORPORATION is strictly prohibited.
*/

#include "defines.h"
#include "bake_cpu_impl.h"
#include "bake_kernels_cpu.h"
#include "texture_impl.h"

#include <shared/math.h>
#include <shared/bird.h>
#include <shared/cpu_raster.h>

#include <xxhash.h>

#include <random>
#include <array>
#include <algorithm>
#include <atomic>
#include <cmath>
#include <cstring>

namespace omm
{
namespace Cpu
{
    enum class BakeFlagsInternal
    {
        None                            = 0,
        EnableInternalThreads           = 1u << 0,
        DisableSpecialIndices           = 1u << 1,
        Force32BitIndices               = 1u << 2,
        DisableDuplicateDetection       = 1u << 3,
        EnableNearDuplicateDetection    = 1u << 4,
        EnableValidation                = 1u << 5,

        // Internal / not publicly exposed options.
        EnableAABBTesting               = 1u << 6,
        DisableRemovePoorQualityOMM     = 1u << 7,
        DisableLevelLineIntersection    = 1u << 8,
        DisableFineClassification       = 1u << 9,
        EnableNearDuplicateDetectionBruteForce = 1u << 10,
<<<<<<< HEAD
        EnableWrapping                  = 1u << 11,
        EnableSnapping                  = 1u << 12,
        EnableStochasticClassification  = 1u << 13,
        EnableBakeOnlySmallest          = 1u << 14
=======
        EnableEdgeHeuristic             = 1u << 11,
>>>>>>> 6644a87d
    };

    constexpr void ValidateInternalBakeFlags()
    {
        static_assert((uint32_t)BakeFlagsInternal::None == (uint32_t)ommCpuBakeFlags_None);
        static_assert((uint32_t)BakeFlagsInternal::EnableInternalThreads == (uint32_t)ommCpuBakeFlags_EnableInternalThreads);
        static_assert((uint32_t)BakeFlagsInternal::DisableSpecialIndices == (uint32_t)ommCpuBakeFlags_DisableSpecialIndices);
        static_assert((uint32_t)BakeFlagsInternal::DisableDuplicateDetection == (uint32_t)ommCpuBakeFlags_DisableDuplicateDetection);
        static_assert((uint32_t)BakeFlagsInternal::EnableNearDuplicateDetection == (uint32_t)ommCpuBakeFlags_EnableNearDuplicateDetection);
        static_assert((uint32_t)BakeFlagsInternal::EnableValidation == (uint32_t)ommCpuBakeFlags_EnableValidation);
    }

    struct Options
    {
        Options(ommCpuBakeFlags flags) :
            enableInternalThreads(((uint32_t)flags& (uint32_t)BakeFlagsInternal::EnableInternalThreads) == (uint32_t)BakeFlagsInternal::EnableInternalThreads),
            disableSpecialIndices(((uint32_t)flags& (uint32_t)BakeFlagsInternal::DisableSpecialIndices) == (uint32_t)BakeFlagsInternal::DisableSpecialIndices),
            disableDuplicateDetection(((uint32_t)flags& (uint32_t)BakeFlagsInternal::DisableDuplicateDetection) == (uint32_t)BakeFlagsInternal::DisableDuplicateDetection),
            enableNearDuplicateDetection(((uint32_t)flags& (uint32_t)BakeFlagsInternal::EnableNearDuplicateDetection) == (uint32_t)BakeFlagsInternal::EnableNearDuplicateDetection),
            enableNearDuplicateDetectionBruteForce(((uint32_t)flags& (uint32_t)BakeFlagsInternal::EnableNearDuplicateDetectionBruteForce) == (uint32_t)BakeFlagsInternal::EnableNearDuplicateDetectionBruteForce),
            enableValidation(((uint32_t)flags& (uint32_t)BakeFlagsInternal::EnableValidation) == (uint32_t)BakeFlagsInternal::EnableValidation),
            enableWrapping(((uint32_t)flags& (uint32_t)BakeFlagsInternal::EnableWrapping) == (uint32_t)BakeFlagsInternal::EnableWrapping),
            enableSnapping(((uint32_t)flags& (uint32_t)BakeFlagsInternal::EnableSnapping) == (uint32_t)BakeFlagsInternal::EnableSnapping),
            enableStochasticClassification(((uint32_t)flags& (uint32_t)BakeFlagsInternal::EnableStochasticClassification) == (uint32_t)BakeFlagsInternal::EnableStochasticClassification),
            enableBakeOnlySmallest(((uint32_t)flags& (uint32_t)BakeFlagsInternal::EnableBakeOnlySmallest) == (uint32_t)BakeFlagsInternal::EnableBakeOnlySmallest),
            enableAABBTesting(((uint32_t)flags& (uint32_t)BakeFlagsInternal::EnableAABBTesting) == (uint32_t)BakeFlagsInternal::EnableAABBTesting),
            disableRemovePoorQualityOMM(((uint32_t)flags& (uint32_t)BakeFlagsInternal::DisableRemovePoorQualityOMM) == (uint32_t)BakeFlagsInternal::DisableRemovePoorQualityOMM),
            disableLevelLineIntersection(((uint32_t)flags& (uint32_t)BakeFlagsInternal::DisableLevelLineIntersection) == (uint32_t)BakeFlagsInternal::DisableLevelLineIntersection),
            disableFineClassification(((uint32_t)flags& (uint32_t)BakeFlagsInternal::DisableFineClassification) == (uint32_t)BakeFlagsInternal::DisableFineClassification),
            enableEdgeHeuristic(((uint32_t)flags& (uint32_t)BakeFlagsInternal::EnableEdgeHeuristic) == (uint32_t)BakeFlagsInternal::EnableEdgeHeuristic)
        { }
        const bool enableInternalThreads;
        const bool disableSpecialIndices;
        const bool disableDuplicateDetection;
        const bool enableNearDuplicateDetection;
        const bool enableNearDuplicateDetectionBruteForce;
        const bool enableValidation;
        const bool enableWrapping;
        const bool enableSnapping;
        const bool enableStochasticClassification;
        const bool enableBakeOnlySmallest;
        const bool enableAABBTesting;
        const bool disableRemovePoorQualityOMM;
        const bool disableLevelLineIntersection;
        const bool disableFineClassification;
        const bool enableEdgeHeuristic;
    };

    BakerImpl::~BakerImpl()
    {}

    ommResult BakerImpl::Create(const ommBakerCreationDesc& desc)
    {
        m_log = Logger(desc.messageInterface);

        return ommResult_SUCCESS;
    }

    ommResult BakerImpl::Validate(const ommCpuBakeInputDesc& desc) {
        if (desc.texture == 0)
        {
            return m_log.InvalidArg("[Invalid Argument] - ommCpuBakeInputDesc has no texture set");
        }
        return ommResult_SUCCESS;
    }

    ommResult BakerImpl::BakeOpacityMicromap(const ommCpuBakeInputDesc& bakeInputDesc, ommCpuBakeResult* outBakeommResult)
    {
        RETURN_STATUS_IF_FAILED(Validate(bakeInputDesc));
        BakeOutputImpl* implementation = Allocate<BakeOutputImpl>(m_stdAllocator, m_stdAllocator, m_log);
        ommResult result = implementation->Bake(bakeInputDesc);

        if (result == ommResult_SUCCESS)
        {
            *outBakeommResult = (ommCpuBakeResult)implementation;
            return ommResult_SUCCESS;
        }

        Deallocate(m_stdAllocator, implementation);
        return result;
    }

    BakeOutputImpl::BakeOutputImpl(const StdAllocator<uint8_t>& stdAllocator, const Logger& log) :
        m_stdAllocator(stdAllocator),
        m_log(log),
        m_bakeInputDesc({}),
        m_bakeResult(stdAllocator),
        bakeDispatchTable(stdAllocator.GetInterface())
    {
        #define REGISTER_DISPATCH(x, y, z, w, a)                                                                                               \
        RegisterDispatch<decltype(x), decltype(y), decltype(z), decltype(w), decltype(a)>(x, y, z, w, a, [&](const ommCpuBakeInputDesc& desc)->ommResult {  \
            return BakeImpl<x, y, z, w, a>(desc);                                                                                              \
        });                                                                                                                                 \

        REGISTER_DISPATCH(ommCpuTextureFormat_FP32, TilingMode::Linear, ommTextureAddressMode_Wrap, ommTextureFilterMode_Linear, false);
        REGISTER_DISPATCH(ommCpuTextureFormat_FP32, TilingMode::Linear, ommTextureAddressMode_Mirror, ommTextureFilterMode_Linear, false);
        REGISTER_DISPATCH(ommCpuTextureFormat_FP32, TilingMode::Linear, ommTextureAddressMode_Clamp, ommTextureFilterMode_Linear, false);
        REGISTER_DISPATCH(ommCpuTextureFormat_FP32, TilingMode::Linear, ommTextureAddressMode_Border, ommTextureFilterMode_Linear, false);
        REGISTER_DISPATCH(ommCpuTextureFormat_FP32, TilingMode::Linear, ommTextureAddressMode_MirrorOnce, ommTextureFilterMode_Linear, false);

        REGISTER_DISPATCH(ommCpuTextureFormat_FP32,TilingMode::MortonZ, ommTextureAddressMode_Wrap, ommTextureFilterMode_Linear, false);
        REGISTER_DISPATCH(ommCpuTextureFormat_FP32,TilingMode::MortonZ, ommTextureAddressMode_Mirror, ommTextureFilterMode_Linear, false);
        REGISTER_DISPATCH(ommCpuTextureFormat_FP32,TilingMode::MortonZ, ommTextureAddressMode_Clamp, ommTextureFilterMode_Linear, false);
        REGISTER_DISPATCH(ommCpuTextureFormat_FP32,TilingMode::MortonZ, ommTextureAddressMode_Border, ommTextureFilterMode_Linear, false);
        REGISTER_DISPATCH(ommCpuTextureFormat_FP32,TilingMode::MortonZ, ommTextureAddressMode_MirrorOnce, ommTextureFilterMode_Linear, false);

        REGISTER_DISPATCH(ommCpuTextureFormat_FP32,TilingMode::Linear, ommTextureAddressMode_Wrap, ommTextureFilterMode_Nearest, false);
        REGISTER_DISPATCH(ommCpuTextureFormat_FP32,TilingMode::Linear, ommTextureAddressMode_Mirror, ommTextureFilterMode_Nearest, false);
        REGISTER_DISPATCH(ommCpuTextureFormat_FP32,TilingMode::Linear, ommTextureAddressMode_Clamp, ommTextureFilterMode_Nearest, false);
        REGISTER_DISPATCH(ommCpuTextureFormat_FP32,TilingMode::Linear, ommTextureAddressMode_Border, ommTextureFilterMode_Nearest, false);
        REGISTER_DISPATCH(ommCpuTextureFormat_FP32,TilingMode::Linear, ommTextureAddressMode_MirrorOnce, ommTextureFilterMode_Nearest, false);

        REGISTER_DISPATCH(ommCpuTextureFormat_FP32,TilingMode::MortonZ, ommTextureAddressMode_Wrap, ommTextureFilterMode_Nearest, false);
        REGISTER_DISPATCH(ommCpuTextureFormat_FP32,TilingMode::MortonZ, ommTextureAddressMode_Mirror, ommTextureFilterMode_Nearest, false);
        REGISTER_DISPATCH(ommCpuTextureFormat_FP32,TilingMode::MortonZ, ommTextureAddressMode_Clamp, ommTextureFilterMode_Nearest, false);
        REGISTER_DISPATCH(ommCpuTextureFormat_FP32,TilingMode::MortonZ, ommTextureAddressMode_Border, ommTextureFilterMode_Nearest, false);
        REGISTER_DISPATCH(ommCpuTextureFormat_FP32,TilingMode::MortonZ, ommTextureAddressMode_MirrorOnce, ommTextureFilterMode_Nearest, false);

        REGISTER_DISPATCH(ommCpuTextureFormat_UNORM8, TilingMode::Linear, ommTextureAddressMode_Wrap, ommTextureFilterMode_Linear, false);
        REGISTER_DISPATCH(ommCpuTextureFormat_UNORM8, TilingMode::Linear, ommTextureAddressMode_Mirror, ommTextureFilterMode_Linear, false);
        REGISTER_DISPATCH(ommCpuTextureFormat_UNORM8, TilingMode::Linear, ommTextureAddressMode_Clamp, ommTextureFilterMode_Linear, false);
        REGISTER_DISPATCH(ommCpuTextureFormat_UNORM8, TilingMode::Linear, ommTextureAddressMode_Border, ommTextureFilterMode_Linear, false);
        REGISTER_DISPATCH(ommCpuTextureFormat_UNORM8, TilingMode::Linear, ommTextureAddressMode_MirrorOnce, ommTextureFilterMode_Linear, false);

        REGISTER_DISPATCH(ommCpuTextureFormat_UNORM8,TilingMode::MortonZ, ommTextureAddressMode_Wrap, ommTextureFilterMode_Linear, false);
        REGISTER_DISPATCH(ommCpuTextureFormat_UNORM8,TilingMode::MortonZ, ommTextureAddressMode_Mirror, ommTextureFilterMode_Linear, false);
        REGISTER_DISPATCH(ommCpuTextureFormat_UNORM8,TilingMode::MortonZ, ommTextureAddressMode_Clamp, ommTextureFilterMode_Linear, false);
        REGISTER_DISPATCH(ommCpuTextureFormat_UNORM8,TilingMode::MortonZ, ommTextureAddressMode_Border, ommTextureFilterMode_Linear, false);
        REGISTER_DISPATCH(ommCpuTextureFormat_UNORM8,TilingMode::MortonZ, ommTextureAddressMode_MirrorOnce, ommTextureFilterMode_Linear, false);

        REGISTER_DISPATCH(ommCpuTextureFormat_UNORM8,TilingMode::Linear, ommTextureAddressMode_Wrap, ommTextureFilterMode_Nearest, false);
        REGISTER_DISPATCH(ommCpuTextureFormat_UNORM8,TilingMode::Linear, ommTextureAddressMode_Mirror, ommTextureFilterMode_Nearest, false);
        REGISTER_DISPATCH(ommCpuTextureFormat_UNORM8,TilingMode::Linear, ommTextureAddressMode_Clamp, ommTextureFilterMode_Nearest, false);
        REGISTER_DISPATCH(ommCpuTextureFormat_UNORM8,TilingMode::Linear, ommTextureAddressMode_Border, ommTextureFilterMode_Nearest, false);
        REGISTER_DISPATCH(ommCpuTextureFormat_UNORM8,TilingMode::Linear, ommTextureAddressMode_MirrorOnce, ommTextureFilterMode_Nearest, false);

        REGISTER_DISPATCH(ommCpuTextureFormat_UNORM8,TilingMode::MortonZ, ommTextureAddressMode_Wrap, ommTextureFilterMode_Nearest, false);
        REGISTER_DISPATCH(ommCpuTextureFormat_UNORM8,TilingMode::MortonZ, ommTextureAddressMode_Mirror, ommTextureFilterMode_Nearest, false);
        REGISTER_DISPATCH(ommCpuTextureFormat_UNORM8,TilingMode::MortonZ, ommTextureAddressMode_Clamp, ommTextureFilterMode_Nearest, false);
        REGISTER_DISPATCH(ommCpuTextureFormat_UNORM8,TilingMode::MortonZ, ommTextureAddressMode_Border, ommTextureFilterMode_Nearest, false);
        REGISTER_DISPATCH(ommCpuTextureFormat_UNORM8,TilingMode::MortonZ, ommTextureAddressMode_MirrorOnce, ommTextureFilterMode_Nearest, false);


        REGISTER_DISPATCH(ommCpuTextureFormat_FP32, TilingMode::Linear, ommTextureAddressMode_Wrap, ommTextureFilterMode_Linear, true);
        REGISTER_DISPATCH(ommCpuTextureFormat_FP32, TilingMode::Linear, ommTextureAddressMode_Mirror, ommTextureFilterMode_Linear, true);
        REGISTER_DISPATCH(ommCpuTextureFormat_FP32, TilingMode::Linear, ommTextureAddressMode_Clamp, ommTextureFilterMode_Linear, true);
        REGISTER_DISPATCH(ommCpuTextureFormat_FP32, TilingMode::Linear, ommTextureAddressMode_Border, ommTextureFilterMode_Linear, true);
        REGISTER_DISPATCH(ommCpuTextureFormat_FP32, TilingMode::Linear, ommTextureAddressMode_MirrorOnce, ommTextureFilterMode_Linear, true);

        REGISTER_DISPATCH(ommCpuTextureFormat_FP32, TilingMode::MortonZ, ommTextureAddressMode_Wrap, ommTextureFilterMode_Linear, true);
        REGISTER_DISPATCH(ommCpuTextureFormat_FP32, TilingMode::MortonZ, ommTextureAddressMode_Mirror, ommTextureFilterMode_Linear, true);
        REGISTER_DISPATCH(ommCpuTextureFormat_FP32, TilingMode::MortonZ, ommTextureAddressMode_Clamp, ommTextureFilterMode_Linear, true);
        REGISTER_DISPATCH(ommCpuTextureFormat_FP32, TilingMode::MortonZ, ommTextureAddressMode_Border, ommTextureFilterMode_Linear, true);
        REGISTER_DISPATCH(ommCpuTextureFormat_FP32, TilingMode::MortonZ, ommTextureAddressMode_MirrorOnce, ommTextureFilterMode_Linear, true);

        REGISTER_DISPATCH(ommCpuTextureFormat_FP32, TilingMode::Linear, ommTextureAddressMode_Wrap, ommTextureFilterMode_Nearest, true);
        REGISTER_DISPATCH(ommCpuTextureFormat_FP32, TilingMode::Linear, ommTextureAddressMode_Mirror, ommTextureFilterMode_Nearest, true);
        REGISTER_DISPATCH(ommCpuTextureFormat_FP32, TilingMode::Linear, ommTextureAddressMode_Clamp, ommTextureFilterMode_Nearest, true);
        REGISTER_DISPATCH(ommCpuTextureFormat_FP32, TilingMode::Linear, ommTextureAddressMode_Border, ommTextureFilterMode_Nearest, true);
        REGISTER_DISPATCH(ommCpuTextureFormat_FP32, TilingMode::Linear, ommTextureAddressMode_MirrorOnce, ommTextureFilterMode_Nearest, true);

        REGISTER_DISPATCH(ommCpuTextureFormat_FP32, TilingMode::MortonZ, ommTextureAddressMode_Wrap, ommTextureFilterMode_Nearest, true);
        REGISTER_DISPATCH(ommCpuTextureFormat_FP32, TilingMode::MortonZ, ommTextureAddressMode_Mirror, ommTextureFilterMode_Nearest, true);
        REGISTER_DISPATCH(ommCpuTextureFormat_FP32, TilingMode::MortonZ, ommTextureAddressMode_Clamp, ommTextureFilterMode_Nearest, true);
        REGISTER_DISPATCH(ommCpuTextureFormat_FP32, TilingMode::MortonZ, ommTextureAddressMode_Border, ommTextureFilterMode_Nearest, true);
        REGISTER_DISPATCH(ommCpuTextureFormat_FP32, TilingMode::MortonZ, ommTextureAddressMode_MirrorOnce, ommTextureFilterMode_Nearest, true);

        REGISTER_DISPATCH(ommCpuTextureFormat_UNORM8, TilingMode::Linear, ommTextureAddressMode_Wrap, ommTextureFilterMode_Linear, true);
        REGISTER_DISPATCH(ommCpuTextureFormat_UNORM8, TilingMode::Linear, ommTextureAddressMode_Mirror, ommTextureFilterMode_Linear, true);
        REGISTER_DISPATCH(ommCpuTextureFormat_UNORM8, TilingMode::Linear, ommTextureAddressMode_Clamp, ommTextureFilterMode_Linear, true);
        REGISTER_DISPATCH(ommCpuTextureFormat_UNORM8, TilingMode::Linear, ommTextureAddressMode_Border, ommTextureFilterMode_Linear, true);
        REGISTER_DISPATCH(ommCpuTextureFormat_UNORM8, TilingMode::Linear, ommTextureAddressMode_MirrorOnce, ommTextureFilterMode_Linear, true);

        REGISTER_DISPATCH(ommCpuTextureFormat_UNORM8, TilingMode::MortonZ, ommTextureAddressMode_Wrap, ommTextureFilterMode_Linear, true);
        REGISTER_DISPATCH(ommCpuTextureFormat_UNORM8, TilingMode::MortonZ, ommTextureAddressMode_Mirror, ommTextureFilterMode_Linear, true);
        REGISTER_DISPATCH(ommCpuTextureFormat_UNORM8, TilingMode::MortonZ, ommTextureAddressMode_Clamp, ommTextureFilterMode_Linear, true);
        REGISTER_DISPATCH(ommCpuTextureFormat_UNORM8, TilingMode::MortonZ, ommTextureAddressMode_Border, ommTextureFilterMode_Linear, true);
        REGISTER_DISPATCH(ommCpuTextureFormat_UNORM8, TilingMode::MortonZ, ommTextureAddressMode_MirrorOnce, ommTextureFilterMode_Linear, true);

        REGISTER_DISPATCH(ommCpuTextureFormat_UNORM8, TilingMode::Linear, ommTextureAddressMode_Wrap, ommTextureFilterMode_Nearest, true);
        REGISTER_DISPATCH(ommCpuTextureFormat_UNORM8, TilingMode::Linear, ommTextureAddressMode_Mirror, ommTextureFilterMode_Nearest, true);
        REGISTER_DISPATCH(ommCpuTextureFormat_UNORM8, TilingMode::Linear, ommTextureAddressMode_Clamp, ommTextureFilterMode_Nearest, true);
        REGISTER_DISPATCH(ommCpuTextureFormat_UNORM8, TilingMode::Linear, ommTextureAddressMode_Border, ommTextureFilterMode_Nearest, true);
        REGISTER_DISPATCH(ommCpuTextureFormat_UNORM8, TilingMode::Linear, ommTextureAddressMode_MirrorOnce, ommTextureFilterMode_Nearest, true);

        REGISTER_DISPATCH(ommCpuTextureFormat_UNORM8, TilingMode::MortonZ, ommTextureAddressMode_Wrap, ommTextureFilterMode_Nearest, true);
        REGISTER_DISPATCH(ommCpuTextureFormat_UNORM8, TilingMode::MortonZ, ommTextureAddressMode_Mirror, ommTextureFilterMode_Nearest, true);
        REGISTER_DISPATCH(ommCpuTextureFormat_UNORM8, TilingMode::MortonZ, ommTextureAddressMode_Clamp, ommTextureFilterMode_Nearest, true);
        REGISTER_DISPATCH(ommCpuTextureFormat_UNORM8, TilingMode::MortonZ, ommTextureAddressMode_Border, ommTextureFilterMode_Nearest, true);
        REGISTER_DISPATCH(ommCpuTextureFormat_UNORM8, TilingMode::MortonZ, ommTextureAddressMode_MirrorOnce, ommTextureFilterMode_Nearest, true);
    }

    BakeOutputImpl::~BakeOutputImpl()
    {
    }

    ommResult BakeOutputImpl::ValidateDesc(const ommCpuBakeInputDesc& desc) const {
        const Options options(desc.bakeFlags);

        if (desc.texture == 0)
            return m_log.InvalidArg("[Invalid Argument] - texture is not set");
        if (!GetCheckedHandleImpl<TextureImpl>(desc.texture))
            return m_log.InvalidArg("[Invalid Argument] - desc.texture is of incorrect type");
        if (desc.alphaMode == ommAlphaMode_MAX_NUM)
            return m_log.InvalidArg("[Invalid Argument] - alphaMode is not set");
        if (desc.runtimeSamplerDesc.addressingMode == ommTextureAddressMode_MAX_NUM)
            return m_log.InvalidArg("[Invalid Argument] - runtimeSamplerDesc.addressingMode is not set");
        if (desc.runtimeSamplerDesc.filter == ommTextureFilterMode_MAX_NUM)
            return m_log.InvalidArg("[Invalid Argument] - runtimeSamplerDesc.filter is not set");
        if (desc.texCoordFormat == ommTexCoordFormat_MAX_NUM)
            return m_log.InvalidArg("[Invalid Argument] - texCoordFormat is not set");
        if (desc.texCoords == nullptr)
            return m_log.InvalidArg("[Invalid Argument] - texCoords is not set");
        if (desc.indexFormat == ommIndexFormat_MAX_NUM)
            return m_log.InvalidArg("[Invalid Argument] - indexFormat is not set");
        if (desc.indexBuffer == nullptr)
            return m_log.InvalidArg("[Invalid Argument] - indexBuffer is not set");
        if (desc.indexCount == 0)
            return m_log.InvalidArg("[Invalid Argument] - indexCount is not set");
        if (desc.maxSubdivisionLevel > kMaxSubdivLevel)
        {
            static_assert(kMaxSubdivLevel == 12, "");
            if (desc.maxSubdivisionLevel > kMaxSubdivLevel)
                return m_log.InvalidArgf("[Invalid Argument] - maxSubdivisionLevel (%d) is greater than maximum supported (%d)", desc.maxSubdivisionLevel, kMaxSubdivLevel);
        }
        if ((options.enableNearDuplicateDetection || options.enableNearDuplicateDetectionBruteForce) && options.disableDuplicateDetection)
        {
            return m_log.InvalidArg("[Invalid Argument] - EnableNearDuplicateDetection or EnableNearDuplicateDetectionBruteForce is used together with DisableDuplicateDetection");
        }
        if (options.enableValidation && !m_log.HasLogger())
            return m_log.InvalidArg("[Invalid Argument] - EnableValidation is set but no message callback was provided"); // this works more as documentation since it won't be logged

        if (TextureImpl* texture = GetHandleImpl<TextureImpl>(desc.texture))
        {
            if (texture->HasAlphaCutoff() && texture->GetAlphaCutoff() != desc.alphaCutoff)
            {
                return m_log.InvalidArgf("[Invalid Argument] - Texture object alpha cutoff threshold (%.6f) is different from alpha cutoff threshold in bake input (%.6f)", texture->GetAlphaCutoff(), desc.alphaCutoff);
            }
        }

        if (!IsCompatible(desc.alphaCutoffGreater, desc.format))
        {
            return m_log.InvalidArgf("[Invalid Argument] - alphaCutoffGreater=%s is not compatible with %s", GetOpacityStateAsString(desc.alphaCutoffGreater), GetFormatAsString(desc.format));
        }

        if (!IsCompatible(desc.alphaCutoffLessEqual, desc.format))
        {
            return m_log.InvalidArgf("[Invalid Argument] - alphaCutoffLessEqual=%s is not compatible with %s", GetOpacityStateAsString(desc.alphaCutoffLessEqual), GetFormatAsString(desc.format));
        }

        return ommResult_SUCCESS;
    }

    template<class... TArgs>
    void BakeOutputImpl::RegisterDispatch(TArgs... args, std::function < ommResult(const ommCpuBakeInputDesc& desc)> fn) {
        bakeDispatchTable[std::make_tuple(args...)] = fn;
    }

    ommResult BakeOutputImpl::InvokeDispatch(const ommCpuBakeInputDesc& desc) {
        TextureImpl* texture = GetHandleImpl<TextureImpl>(desc.texture);
        bool sizeIsPow2 = texture->SizeIsPow2();
        auto it = bakeDispatchTable.find(std::make_tuple(texture->GetTextureFormat(), texture->GetTilingMode(), desc.runtimeSamplerDesc.addressingMode, desc.runtimeSamplerDesc.filter, sizeIsPow2));
        if (it == bakeDispatchTable.end())
            return ommResult_FAILURE;
        return it->second(desc);
    }

    ommResult BakeOutputImpl::Bake(const ommCpuBakeInputDesc& desc)
    {
        return InvokeDispatch(desc);
    }

    static constexpr uint32_t kCacheLineSize = 128;
    template<class T>
    struct alignas(kCacheLineSize) TAligned : public T {
        using T::T;
        uint8_t _padding[kCacheLineSize - sizeof(T)];
        void Validate() {
            static_assert(sizeof(TAligned) == kCacheLineSize);
        }
    };

    using Atomic32Aligned = TAligned<std::atomic<uint32_t>>;

    struct VisibilityMapUsageHistogram
    {
    private:
        Atomic32Aligned visibilityMapUsageStats[(uint16_t)ommFormat_MAX_NUM][kMaxNumSubdivLevels] = { 0, };

        static uint16_t _GetOmmIndex(ommFormat format) {
            OMM_ASSERT(format != ommFormat_INVALID);
            static_assert((uint16_t)ommFormat_MAX_NUM == 3);
            static_assert((uint16_t)ommFormat_OC1_2_State == 1);
            static_assert((uint16_t)ommFormat_OC1_4_State == 2);
            return ((uint16_t)format) - 1;
        }
    public:
        void Inc(ommFormat format, uint32_t subDivLvl, uint32_t count) {
            OMM_ASSERT(subDivLvl < kMaxNumSubdivLevels);
            visibilityMapUsageStats[_GetOmmIndex(format)][subDivLvl] += count;
        }

        uint32_t GetOmmCount(ommFormat format, uint32_t subDivLvl) const {
            OMM_ASSERT(subDivLvl < kMaxNumSubdivLevels);
            return visibilityMapUsageStats[_GetOmmIndex(format)][subDivLvl];
        }
    };

    class OmmArrayDataView
    {
        static void SetValueInternal(uint8_t* targetBuffer, uint32_t index, uint8_t state) {
            targetBuffer[index] = (uint8_t)state;
        }
        static uint8_t GetValueInternal(const uint8_t* targetBuffer, uint32_t index) {
            return (ommOpacityState)targetBuffer[index];
        }

        static void SetStateInternal(uint8_t* targetBuffer, uint32_t index, ommOpacityState state) {
            targetBuffer[index] = (uint8_t)state;
        }
        static ommOpacityState GetStateInternal(const uint8_t* targetBuffer, uint32_t index) {
            return (ommOpacityState)targetBuffer[index];
        }

    public:
        OmmArrayDataView() = delete;
        OmmArrayDataView(ommFormat format, uint8_t* data, uint8_t* data3state, size_t ommArrayDataSize)
            : _is2State(format == ommFormat_OC1_2_State),
             _ommArrayData4or2state(data),
             _ommArrayData3state(data3state),
             _ommArrayDataSize(ommArrayDataSize) 
        {
            OMM_ASSERT(format == ommFormat_OC1_2_State || format == ommFormat_OC1_4_State);
        }

        void SetData(uint8_t* data, uint8_t* data3state, uint8_t* stateIsSet, size_t size) {
            _ommArrayData4or2state = data;
            _ommArrayData3state = data3state;
            _ommArrayStateIsSet = stateIsSet;
            _ommArrayDataSize = size;
        }

        void SetState(uint32_t index, ommOpacityState state) {
            SetStateInternal(_ommArrayData4or2state, index, state);
            SetStateInternal(_ommArrayData3state, index, state == ommOpacityState_UnknownTransparent ? ommOpacityState_UnknownOpaque : state);
            SetValueInternal(_ommArrayStateIsSet, index, 1);
        }

        bool IsStateSet(uint32_t index) const {
            return 1u == GetValueInternal(_ommArrayStateIsSet, index);
        }

        ommOpacityState GetState(uint32_t index) const {
            return GetStateInternal(_ommArrayData4or2state, index);
        }

        ommOpacityState Get3State(uint32_t index) const {
            return GetStateInternal(_ommArrayData3state, index);
        }

        uint8_t* GetOmm3StateData() const { return _ommArrayData3state; }
        size_t GetOmm3StateDataSize() const { return _ommArrayDataSize;  }

    private:
        bool _is2State;
        uint8_t* _ommArrayData4or2state;
        uint8_t* _ommArrayData3state;
        uint8_t* _ommArrayStateIsSet;
        size_t _ommArrayDataSize;
    };

    class OmmArrayDataVector final : public OmmArrayDataView
    {
    public:
        OmmArrayDataVector() = delete;
        OmmArrayDataVector(const StdAllocator<uint8_t>& stdAllocator, ommFormat format, uint32_t _subdivisionLevel)
            : OmmArrayDataView(format, nullptr, nullptr, 0)
            , data(stdAllocator.GetInterface())
            , data3state(stdAllocator.GetInterface())
            , stateIsSet(stdAllocator.GetInterface())
        {
            const size_t maxSizeInBytes = (size_t)omm::bird::GetNumMicroTriangles(_subdivisionLevel);
            data.resize(maxSizeInBytes);
            stateIsSet.resize(maxSizeInBytes);
            data3state.resize(maxSizeInBytes);
            stateIsSet.resize(maxSizeInBytes);
            OmmArrayDataView::SetData((uint8_t*)data.data(), data3state.data(), stateIsSet.data(), maxSizeInBytes);
            Init();
        }

    private:

        void Init()
        {
            std::fill(data.begin(), data.end(), ommOpacityState_UnknownOpaque);
            std::fill(data3state.begin(), data3state.end(), ommOpacityState_UnknownOpaque);
            std::fill(stateIsSet.begin(), stateIsSet.end(), 0);
        }

    private:
        vector<uint8_t> data;
        vector<uint8_t> data3state;
        vector<uint8_t> stateIsSet;
    };

    struct OmmWorkItem {
        uint32_t subdivisionLevel;
        ommFormat vmFormat;
        Triangle uvTri;
        vector<uint32_t> primitiveIndices; // source primitive and identical indices

        OmmWorkItem() = delete;

        OmmWorkItem(const StdAllocator<uint8_t>& stdAllocator, ommFormat _vmFormat, uint32_t _subdivisionLevel, uint32_t primitiveIndex, const Triangle& _uvTri)
            : primitiveIndices(stdAllocator)
            , subdivisionLevel(_subdivisionLevel)
            , vmFormat(_vmFormat)
            , uvTri(_uvTri)
            , vmStates(stdAllocator, _vmFormat, _subdivisionLevel)
        {
            primitiveIndices.push_back(primitiveIndex);
        }

        bool HasSpecialIndex() const { return vmSpecialIndex != kNoSpecialIndex; }

        static constexpr uint16_t kNoSpecialIndex = 0;

        // Outputs.
        uint32_t vmDescOffset = 0xFFFFFFFF;
        uint32_t vmSpecialIndex = kNoSpecialIndex;
        OmmArrayDataVector vmStates;
    };

<<<<<<< HEAD
    static const uint32_t CalculateSuitableSubdivisionLevel(const ommCpuBakeInputDesc& desc, const Triangle& uvTri, uint2 texSize)
=======
    static float GetArea2D(const float2& p0, const float2& p1, const float2& p2) {
        const float2 v0 = p2 - p0;
        const float2 v1 = p1 - p0;
        return 0.5f * length(cross(float3(v0, 0), float3(v1, 0)));
    };

    static float GetArea2D(const Triangle& uvTri) {
        return GetArea2D(uvTri.p0, uvTri.p1, uvTri.p2);
    };

    static const uint32_t ComputeAreaHeuristic(const ommCpuBakeInputDesc& desc, const Triangle& uvTri, uint2 texSize)
>>>>>>> 6644a87d
    {
        auto GetNextPow2 = [](uint v)->uint
        {
            v--;
            v |= v >> 1;
            v |= v >> 2;
            v |= v >> 4;
            v |= v >> 8;
            v |= v >> 16;
            v++;
            return v;
        };

        auto GetLog2 = [](uint v)->uint{ // V must be power of 2.
            const unsigned int b[5] = { 0xAAAAAAAA, 0xCCCCCCCC, 0xF0F0F0F0,
                                             0xFF00FF00, 0xFFFF0000 };
            unsigned int r = (v & b[0]) != 0;
            for (uint i = 4; i > 0; i--) // unroll for speed...
            {
                r |= ((v & b[i]) != 0) << i;
            }
            return r;
        };

        const float2 texSizef = float2(texSize);
        const float pixelUvArea = GetArea2D(uvTri.p0 * texSizef, uvTri.p1 * texSizef, uvTri.p2 * texSizef);

        // Solves the following eqn:
        // targetPixelArea / (4^N) = pixelUvArea 

        const float targetPixelArea = desc.dynamicSubdivisionScale * desc.dynamicSubdivisionScale;
        const uint ratio = uint(pixelUvArea / targetPixelArea);
        const uint ratioNextPow2 = GetNextPow2(ratio);
        const uint log2_ratio = GetLog2(ratioNextPow2);

        const uint SubdivisionLevel = log2_ratio >> 1u; // log2(ratio) / log2(4)

        return std::min<uint>(SubdivisionLevel, desc.maxSubdivisionLevel);
    }

    static const uint32_t ComputeEdgeHeuristic(const ommCpuBakeInputDesc& desc, const Triangle& uvTri, uint2 texSize)
    {
        // Adapted from 3.1.1 https://fileadmin.cs.lth.se/graphics/research/papers/2024/succinct_opacity_micromaps/paper-author-version.pdf
        const float2 ve0 = (float2)texSize * (uvTri.p1 - uvTri.p0);
        const float2 ve1 = (float2)texSize * (uvTri.p2 - uvTri.p0);
        const float2 ve2 = (float2)texSize * (uvTri.p2 - uvTri.p1);

        const float le0 = glm::dot(ve0, ve0);
        const float le1 = glm::dot(ve1, ve1);
        const float le2 = glm::dot(ve2, ve2);

        const float eMax = std::max({ le0, le1, le2 });

        const float n = eMax < 1e-6 ? 0 : std::log2(eMax) / 2.f - std::log2(desc.dynamicSubdivisionScale);

        const int SubdivisionLevel = (int)std::ceil(n);
        return std::clamp<int>(SubdivisionLevel, 0, desc.maxSubdivisionLevel);
    }

    static const uint32_t CalculateSuitableSubdivisionLevel(const ommCpuBakeInputDesc& desc, const Options& options, const Triangle& uvTri, uint2 texSize)
    {
        if (uvTri.GetIsDegenerate() || options.enableEdgeHeuristic)
        {
            return ComputeEdgeHeuristic(desc, uvTri, texSize);
        }
        else
        {
            return ComputeAreaHeuristic(desc, uvTri, texSize);
        }
    }

    static int32_t GetSubdivisionLevelForPrimitive(const ommCpuBakeInputDesc& desc, const Options& options, uint32_t i, const Triangle& uvTri, uint2 texSize)
    {
        if (desc.subdivisionLevels && desc.subdivisionLevels[i] <= 12)
        {
            // We have per-primitive setting.
            return desc.subdivisionLevels[i];
        }

        const bool enableDynamicSubdivisionLevel = desc.dynamicSubdivisionScale > 0;

        if (enableDynamicSubdivisionLevel)
        {
            return CalculateSuitableSubdivisionLevel(desc, options, uvTri, texSize);
        }
        else
        {
            return desc.maxSubdivisionLevel;
        }
    }

    static bool GetIsInvalid(const Options& options, const Triangle& uvTriangle)
    {
        if (uvTriangle.GetIsInvalid())
        {
            return true;
        }

        if (options.disableLevelLineIntersection && uvTriangle.GetIsDegenerate())
        {
            return true; // we only support degen triangles in level line intersection mode.
        }

        return false;
    }

    namespace impl
    {
        static uint64_t ComputeWorkloadSize(const ommCpuBakeInputDesc& desc, OmmWorkItem& workItem)
        {
            const TextureImpl* texture = GetHandleImpl<TextureImpl>(desc.texture);

            // Approximate the workload size. 
            // The workload metric is the accumulated count of the number of texels in total that needs to be processed.
            // So where is the cutoff point? Hard to say. But if the workload 
            const uint64_t texelCount = (uint64_t)texture->GetSize(0 /*mip*/).x * (uint64_t)texture->GetSize(0 /*mip*/).y;
            const float2 sizef = (float2)texture->GetSize(0 /*mip*/);
            uint64_t workloadSize = 0;

            const int2 aabb = int2((workItem.uvTri.aabb_e - workItem.uvTri.aabb_s) * sizef);
            workloadSize += uint64_t(aabb.x * aabb.y);

            return workloadSize;
        }

        static uint64_t ComputeWorkloadSize(const ommCpuBakeInputDesc& desc, vector<OmmWorkItem>& vmWorkItems)
        {
            const TextureImpl* texture = GetHandleImpl<TextureImpl>(desc.texture);

            // Approximate the workload size. 
            // The workload metric is the accumulated count of the number of texels in total that needs to be processed.
            // So where is the cutoff point? Hard to say. But if the workload 
            const uint64_t texelCount = (uint64_t)texture->GetSize(0 /*mip*/).x * (uint64_t)texture->GetSize(0 /*mip*/).y;
            const float2 sizef = (float2)texture->GetSize(0 /*mip*/);
            uint64_t workloadSize = 0;

            for (const OmmWorkItem& workItem : vmWorkItems)
            {
                const int2 aabb = int2((workItem.uvTri.aabb_e - workItem.uvTri.aabb_s) * sizef);
                workloadSize += uint64_t(aabb.x * aabb.y);
            }

            return workloadSize;
        }

        static ommResult SetupWorkItems(
            const StdAllocator<uint8_t>& allocator, const Logger& log, const ommCpuBakeInputDesc& desc, const Options& options, 
            vector<OmmWorkItem>& vmWorkItems)
        {
            const TextureImpl* texture = GetHandleImpl<TextureImpl>(desc.texture);

            const int32_t triangleCount = desc.indexCount / 3u;


            // 1. Reserve memory.
            hash_map<size_t, uint32_t> triangleIDToWorkItem(allocator.GetInterface());
            vmWorkItems.reserve(triangleCount);

            const int32_t kDisabledPrimitive = 0xE;

            // 2. Reduce uv.
            {
                const uint32_t texCoordStrideInBytes = desc.texCoordStrideInBytes == 0 ? GetTexCoordFormatSize(desc.texCoordFormat) : desc.texCoordStrideInBytes;

                uint32_t numDisabledTri = 0;

                for (int32_t i = 0; i < triangleCount; ++i)
                {
                    uint32_t triangleIndices[3];
                    GetUInt32Indices(desc.indexFormat, desc.indexBuffer, 3ull * i, triangleIndices);

                    Triangle uvTri = FetchUVTriangle(desc.texCoords, texCoordStrideInBytes, desc.texCoordFormat, triangleIndices);

                    if (desc.runtimeSamplerDesc.addressingMode == ommTextureAddressMode_Wrap &&
                        options.enableWrapping)
                    {
                        // If the triangle doesn't span across the texture border we apply frac to "move" it to the base texture
                        // This _may_ increase the triangle reuse and optimize baking times.
                        float2 p0_int;
                        float2 p0_frac = glm::modf(uvTri.p0, p0_int);
                        float2 p1_int;
                        float2 p1_frac = glm::modf(uvTri.p1, p1_int);
                        float2 p2_int;
                        float2 p2_frac = glm::modf(uvTri.p2, p2_int);
                        int2 texturep1 = (int2)uvTri.p1;
                        int2 texturep2 = (int2)uvTri.p2;
                        if (p0_int == p1_int && p0_int == p2_int)
                        {
                            uvTri = Triangle(p0_frac, p1_frac, p2_frac);
                        }
                    }

                    if (options.enableSnapping)
                    {
                        const float2 snapFactor = float2(1e6);
                        float2 p0 = glm::round(uvTri.p0 * snapFactor) / snapFactor;
                        float2 p1 = glm::round(uvTri.p1 * snapFactor) / snapFactor;
                        float2 p2 = glm::round(uvTri.p2 * snapFactor) / snapFactor;

                        uvTri = Triangle(p0, p1, p2);
                    }

                    const int32_t subdivisionLevel = GetSubdivisionLevelForPrimitive(desc, options, i, uvTri, texture->GetSize(0 /*always based on mip 0*/));

                    const bool bIsDisabled = subdivisionLevel == kDisabledPrimitive;
                    
                    if (bIsDisabled || GetIsInvalid(options, uvTri))
                    {
                        numDisabledTri++;
                        continue; // These indices will be set to special index unknown later.
                    }

                    const ommFormat ommFormat = !desc.formats || desc.formats[i] == ommFormat_INVALID ? desc.format : desc.formats[i];

                    // This is an early check to test for VM reuse.
                    // If subdivision level or format differs we can't reuse the VM.
                    std::size_t seed = 42;
                    hash_combine(seed, uvTri.p0);
                    hash_combine(seed, uvTri.p1);
                    hash_combine(seed, uvTri.p2);
                    hash_combine(seed, subdivisionLevel);
                    hash_combine(seed, ommFormat);

                    const uint64_t vmId = seed;

                    auto it = triangleIDToWorkItem.find(vmId);
                    if ((it == triangleIDToWorkItem.end() || options.disableDuplicateDetection))
                    {
                        if (kMaxSubdivLevel < subdivisionLevel)
                        {
                            return log.InvalidArg("[Invalid Argument] - subdivisionLevel for primitive (i) is (d) which exceeds kMaxSubdivLevel(12)");
                        }
                        uint32_t workItemIdx = (uint32_t)vmWorkItems.size();
                        // Temporarily set the triangle->vm desc mapping like this.
                        triangleIDToWorkItem.insert(std::make_pair(vmId, workItemIdx));
                        vmWorkItems.emplace_back(allocator, ommFormat, subdivisionLevel, i, uvTri);
                    }
                    else {
                        vmWorkItems[it->second].primitiveIndices.push_back(i);
                    }
                }

                if (options.enableValidation && numDisabledTri != 0)
                {
                    const char* specialIndex = ToString(desc.unresolvedTriState);
                    log.Infof("[Info] - The workload consists of %d unclassifiable triangles, these will be classified as unresolvedTriState = %s.",
                        numDisabledTri, specialIndex);
                }
            }
            return ommResult_SUCCESS;
        }

        static ommResult ValidateWorkloadSize(
            const StdAllocator<uint8_t>& allocator, Logger log, const ommCpuBakeInputDesc& desc, const Options& options, vector<OmmWorkItem>& ommWorkItems)
        {
            const bool limitWorkloadSize = desc.maxWorkloadSize != 0xFFFFFFFFFFFFFFFF;

            if (!options.enableValidation && !limitWorkloadSize)
                return ommResult_SUCCESS;

            uint64_t workloadSize = ComputeWorkloadSize(desc, ommWorkItems);

            if (limitWorkloadSize)
            {
                if (workloadSize > desc.maxWorkloadSize)
                {
                    return ommResult_WORKLOAD_TOO_BIG;
                }
            }
            
            if (options.enableValidation)
            {
                const uint64_t warnSize = 1ull << 27ull;  // 128 * 1024x1024 texels.
                if (workloadSize > warnSize)
                {
                    const uint64_t num1Ktextures = workloadSize >> (20ull); // divide by 1024x1024

                    log.PerfWarnf("[Perf Warning] - The workload consists of %lld work items (number of texels to classify), which corresponds to roughly %lld 1024x1024 textures."
                        " This is unusually large and may result in long bake times.", workloadSize, num1Ktextures);
                }
            }

            return ommResult_SUCCESS;
        }

        template<ommCpuTextureFormat eFormat, TilingMode eTilingMode, ommTextureAddressMode eTextureAddressMode, ommTextureFilterMode eFilterMode, bool bTexIsPow2>
        static ommResult ResampleCoarse(const ommCpuBakeInputDesc& desc, const Logger& log, const Options& options, vector<OmmWorkItem>& vmWorkItems)
        {
            if (options.enableAABBTesting && !options.disableLevelLineIntersection)
                return log.InvalidArg("[Invalid Arg] - EnableAABBTesting can't be used without also setting DisableLevelLineIntersection");

            const TextureImpl* texture = GetHandleImpl<TextureImpl>(desc.texture);

            if (!texture->HasSAT())
                return ommResult_SUCCESS;

            if (texture->GetMipCount() != 1)
                return ommResult_SUCCESS;

            uint64_t successfulPreClassify = 0;
            uint64_t unsuccessfulPreClassify = 0;

            // 3. Process the queue of unique triangles...
            {
                const int32_t numWorkItems = (int32_t)vmWorkItems.size();

                // 3.1 Rasterize...
                {
                    #pragma omp parallel for if(options.enableInternalThreads)
                    for (int32_t workItemIt = 0; workItemIt < numWorkItems; ++workItemIt) {

                        // 3.2 figure out the sub-states via rasterization...
                        {
                            // Subdivide the input triangle in to smaller triangles. They will be "bird-curve" ordered.
                            OmmWorkItem& workItem = vmWorkItems[workItemIt];

                            const uint32_t numMicroTriangles = omm::bird::GetNumMicroTriangles(workItem.subdivisionLevel);

                            // Perform rasterization of each individual VM.
                            if (eFilterMode == ommTextureFilterMode_Linear)
                            {
                                // Run conservative rasterization on the micro triangle
                                for (uint32_t uTriIt = 0; uTriIt < numMicroTriangles; ++uTriIt)
                                {
                                    if (workItem.vmStates.IsStateSet(uTriIt))
                                        continue;

                                    const Triangle subTri = omm::bird::GetMicroTriangle(workItem.uvTri, uTriIt, workItem.subdivisionLevel);

                                    const int32_t Sx = (int32_t)subTri.aabb_s.x;
                                    const int32_t Sy = (int32_t)subTri.aabb_s.y;

                                    const int32_t Ex = (int32_t)subTri.aabb_e.x;
                                    const int32_t Ey = (int32_t)subTri.aabb_e.y;

                                    if (Sx != Ex || Sy != Ey)
                                    {
                                        continue;
                                    }

                                    const uint32_t mip = 0;

                                    const float2 faabb_s = (subTri.aabb_s * (float2)texture->GetSize(mip)) - 0.5f;
                                    const float2 faabb_e = (subTri.aabb_e * (float2)texture->GetSize(mip)) - 0.5f;
                                    int2 iaabb_s[TexelOffset::MAX_NUM];
                                    omm::GatherTexCoord4<eTextureAddressMode, bTexIsPow2>(glm::floor(faabb_s), texture->GetSize(mip), iaabb_s);

                                    int2 iaabb_e[TexelOffset::MAX_NUM];
                                    omm::GatherTexCoord4<eTextureAddressMode, bTexIsPow2>(glm::floor(faabb_e), texture->GetSize(mip), iaabb_e);

                                    const int2 aabb_s = iaabb_s[TexelOffset::I0x0];
                                    const int2 aabb_e = iaabb_e[TexelOffset::I1x1];

                                    // This means the micro-triangle wraps over the image border.
                                    if (aabb_e.x < aabb_s.x || aabb_e.y < aabb_s.y)
                                    {
                                        unsuccessfulPreClassify++;
                                        continue;
                                    }

                                    if (!texture->InTexture(aabb_s, mip) || !texture->InTexture(aabb_e, mip))
                                    {
                                        unsuccessfulPreClassify++;
                                        continue;
                                    }

                                    const int2 aabb = (aabb_e - aabb_s);
                                    const uint32_t area = (aabb.x + 1) * (aabb.y + 1);

                                    const uint32_t sa = texture->SAT(aabb_s, aabb_e, mip);

                                    if (sa == 0)
                                    {
                                        successfulPreClassify++;
                                        // (Less than or equal to alpha threshold)
                                        workItem.vmStates.SetState(uTriIt, desc.alphaCutoffLessEqual);
                                    }
                                    else if (sa == area)
                                    {
                                        successfulPreClassify++;
                                        // (Greater than alpha threshold)
                                        workItem.vmStates.SetState(uTriIt, desc.alphaCutoffGreater);
                                    }
                                    else {
                                        unsuccessfulPreClassify++;
                                    }
                                }
                            }
                        }
                    }
                }
            }

            OMM_ASSERT(successfulPreClassify != 0xFFFFFFFF);

            return ommResult_SUCCESS;
        }

<<<<<<< HEAD
        enum class ResampleMode
        {
            Quality,
            Balanced,
            Performance
        };

        template<ommCpuTextureFormat eFormat, TilingMode eTilingMode, ommTextureAddressMode eTextureAddressMode, ommTextureFilterMode eFilterMode, bool bTexIsPow2, ResampleMode eResampleMode>
=======
        enum TriangleClass
        {
            Normal,
            Degenerate
        };

        template<ommCpuTextureFormat eFormat, TilingMode eTilingMode, ommTextureAddressMode eTextureAddressMode, ommTextureFilterMode eFilterMode, TriangleClass eTriangleClass>
>>>>>>> 6644a87d
        static ommResult ResampleFine(const ommCpuBakeInputDesc& desc, const Logger& log, const Options& options, vector<OmmWorkItem>& vmWorkItems)
        {
            if (options.enableAABBTesting && !options.disableLevelLineIntersection)
                return log.InvalidArg("[Invalid Arg] - EnableAABBTesting can't be used without also setting DisableLevelLineIntersection");

            if (options.disableFineClassification)
                return ommResult_SUCCESS;

            const TextureImpl* texture = GetHandleImpl<TextureImpl>(desc.texture);

            // 3. Process the queue of unique triangles...
            {
                const int32_t numWorkItems = (int32_t)vmWorkItems.size();

                // 3.1 Rasterize...
                {
                    #pragma omp parallel for if(options.enableInternalThreads)
                    for (int32_t workItemIt = 0; workItemIt < numWorkItems; ++workItemIt) {
                        auto kernel = &LevelLineIntersectionKernel::run<eFormat, eTextureAddressMode, eTilingMode, bTexIsPow2>;

                        // 3.2 figure out the sub-states via rasterization...
                        {
                            // Subdivide the input triangle in to smaller triangles. They will be "bird-curve" ordered.
                            OmmWorkItem& workItem = vmWorkItems[workItemIt];
                            const bool isDegenerate = workItem.uvTri.GetIsDegenerate();

                            if (eTriangleClass == TriangleClass::Normal && isDegenerate)
                            {
                                continue;
                            }

                            if (eTriangleClass == TriangleClass::Degenerate && !isDegenerate)
                            {
                                continue;
                            }

                            const uint32_t numMicroTriangles = omm::bird::GetNumMicroTriangles(workItem.subdivisionLevel);

                            // Perform rasterization of each individual VM.
                            if (eFilterMode == ommTextureFilterMode_Linear)
                            {
                                LevelLineIntersectionKernel::Params params;

                                params.texture = texture;
                                params.alphaCutoff = desc.alphaCutoff;
                                params.borderAlpha = desc.runtimeSamplerDesc.borderAlpha;

                                // Run conservative rasterization on the micro triangle
                                for (uint32_t uTriIt = 0; uTriIt < numMicroTriangles; ++uTriIt)
                                {
                                    // Linear interpolation requires a conservative raster and checking all four interpolants.
                                    // The size of the raster grid must (at least) match the input alpha texture size
                                    // this way we get a single pixel kernel execution per alpha texture texel.
                                    
                                    // Figure out base-state by sampling at the center of the triangle.
                                    if constexpr (eResampleMode == ResampleMode::Quality)
                                    {
                                        for (uint32_t mipIt = 0; mipIt < texture->GetMipCount(); ++mipIt)
                                        {
                                            const int2 rasterSize = texture->GetSize(mipIt);

                                            params.mipLevel = mipIt;

                                            if (workItem.vmStates.GetState(uTriIt) != ommOpacityState_UnknownOpaque)
                                            {
                                                continue;
                                            }
                                            params.vmCoverage = { 0, };
                                            params.triangle = omm::bird::GetMicroTriangle(workItem.uvTri, uTriIt, workItem.subdivisionLevel);

                                            // This offset (in pixel units) will be applied to the triangle,
                                            // the effect is that the raster grid is being mapped such that bilinear interpolation region defined by
                                            // the interior of 4 alpha interpolants is being mapped to match raster grid.
                                            // This is only correct for bilinear version, nearest sampling should map exactly to the source alpha texture.
                                            float2 pixelOffset = -float2(0.5, 0.5);

                                            if (desc.alphaCutoff < texture->Bilinear<eFormat, eTilingMode, eTextureAddressMode, bTexIsPow2>(params.triangle.p0, mipIt))
                                                params.vmCoverage.numAboveAlpha++;
                                            else
                                                params.vmCoverage.numBelowAlpha++;

<<<<<<< HEAD
                                            RasterizeConservativeSerialWithOffsetCoverage(params.triangle, rasterSize, pixelOffset, kernel, &params);
=======

                                            if constexpr (eTriangleClass == TriangleClass::Normal)
                                            {
                                                auto kernel = &LevelLineIntersectionKernel::run<eFormat, eTextureAddressMode, eTilingMode, false /*degenerate*/>;
                                                RasterizeConservativeSerialWithOffsetCoverage(subTri, rasterSize, pixelOffset, kernel, &params);
                                            }
                                            else
                                            {
                                                auto kernel = &LevelLineIntersectionKernel::run<eFormat, eTextureAddressMode, eTilingMode, true /*degenerate*/>;
                                                Line l(subTri.aabb_s, subTri.aabb_e);
                                                RasterizeConservativeLineWithOffset(l, rasterSize, pixelOffset, kernel, &params);
                                            }
>>>>>>> 6644a87d

                                            OMM_ASSERT(params.vmCoverage.numAboveAlpha != 0 || params.vmCoverage.numBelowAlpha != 0);
                                            const ommOpacityState state = GetStateFromCoverage(desc.format, desc.unknownStatePromotion, desc.alphaCutoffGreater, desc.alphaCutoffLessEqual, params.vmCoverage);
                                            workItem.vmStates.SetState(uTriIt, state);

                                            if (IsUnknown(state))
                                            {
                                                // mipIt = texture->GetMipCount();
                                            }
                                        }
                                    }
                                    else if constexpr (eResampleMode == ResampleMode::Performance)
                                    {
                                        // This offset (in pixel units) will be applied to the triangle,
                                        // the effect is that the raster grid is being mapped such that bilinear interpolation region defined by
                                        // the interior of 4 alpha interpolants is being mapped to match raster grid.
                                        // This is only correct for bilinear version, nearest sampling should map exactly to the source alpha texture.
                                        const Triangle subTri = omm::bird::GetMicroTriangle(workItem.uvTri, uTriIt, workItem.subdivisionLevel);

                                        uint32_t mip = 0;
                                        OMM_ASSERT(texture->GetMipCount() == 0);
                                        const int2 rasterSize = texture->GetSize(mip);
                                        float2 pixelOffset = -float2(0.5, 0.5);

                                        OmmCoverage vmCoverage = { 0, };
                                        ConservativeBilinearKernel::Params params = { &vmCoverage,  texture->GetRcpSize(mip), rasterSize, texture, desc.alphaCutoff, desc.runtimeSamplerDesc.borderAlpha, mip };

                                        Triangle subTri0 = Triangle(subTri.aabb_s, float2(subTri.aabb_e.x, subTri.aabb_s.y), float2(subTri.aabb_s.x, subTri.aabb_e.y));
                                        Triangle subTri1 = Triangle(subTri.aabb_e, float2(subTri.aabb_e.x, subTri.aabb_s.y), float2(subTri.aabb_s.x, subTri.aabb_e.y));
                                        auto kernel = &ConservativeBilinearKernel::run<eFormat, eTextureAddressMode, eTilingMode, bTexIsPow2>;
                                        RasterizeConservativeSerialWithOffsetCoverage(subTri0, rasterSize, pixelOffset, kernel, &params);
                                        RasterizeConservativeSerialWithOffsetCoverage(subTri1, rasterSize, pixelOffset, kernel, &params);

                                        OMM_ASSERT(vmCoverage.numAboveAlpha != 0 || vmCoverage.numBelowAlpha != 0);

                                        const ommOpacityState state = GetStateFromCoverage(desc.format, desc.unknownStatePromotion, desc.alphaCutoffGreater, desc.alphaCutoffLessEqual, vmCoverage);
                                        workItem.vmStates.SetState(uTriIt, state);
                                    }
                                    else
                                    {
                                        const Triangle subTri = omm::bird::GetMicroTriangle(workItem.uvTri, uTriIt, workItem.subdivisionLevel);

                                        static_assert(eResampleMode == ResampleMode::Balanced);
                                        // This offset (in pixel units) will be applied to the triangle,
                                        // the effect is that the raster grid is being mapped such that bilinear interpolation region defined by
                                        // the interior of 4 alpha interpolants is being mapped to match raster grid.
                                        // This is only correct for bilinear version, nearest sampling should map exactly to the source alpha texture.

                                        uint32_t mip = 0;
                                        OMM_ASSERT(texture->GetMipCount() == 1);
                                        const int2 rasterSize = texture->GetSize(mip);

                                        float2 pixelOffset = -float2(0.5, 0.5);

                                        OmmCoverage vmCoverage = { 0, };
                                        ConservativeBilinearKernel::Params params = { &vmCoverage,  texture->GetRcpSize(mip), rasterSize, texture, desc.alphaCutoff, desc.runtimeSamplerDesc.borderAlpha, mip };

                                        auto kernel = &ConservativeBilinearKernel::run<eFormat, eTextureAddressMode, eTilingMode, bTexIsPow2>;
                                        RasterizeConservativeSerialWithOffsetCoverage(subTri, rasterSize, pixelOffset, kernel, &params);

                                        OMM_ASSERT(vmCoverage.numBelowAlpha != 0 || vmCoverage.numAboveAlpha != 0);

                                        const ommOpacityState state = GetStateFromCoverage(desc.format, desc.unknownStatePromotion, desc.alphaCutoffGreater, desc.alphaCutoffLessEqual, vmCoverage);

                                        workItem.vmStates.SetState(uTriIt, state);
                                    }
                                }
                            }
                            else if (eFilterMode == ommTextureFilterMode_Nearest)
                            {
                                struct KernelParams {
                                    OmmCoverage*        vmState;
                                    float2              invSize;
                                    int2                size;
                                    ommSamplerDesc      runtimeSamplerDesc;
                                    const TextureImpl* texture;
                                    float               alphaCutoff;
                                    float               borderAlpha;
                                    uint32_t            mipIt;
                                };

                                for (uint32_t uTriIt = 0; uTriIt < numMicroTriangles; ++uTriIt)
                                {
                                    OmmCoverage vmCoverage = { 0, };
                                    for (uint32_t mipIt = 0; mipIt < texture->GetMipCount(); ++mipIt)
                                    {
                                        const int2 rasterSize = texture->GetSize(mipIt);
                                        KernelParams params = { nullptr, texture->GetRcpSize(mipIt), rasterSize, desc.runtimeSamplerDesc, texture, desc.alphaCutoff, desc.runtimeSamplerDesc.borderAlpha, mipIt };

                                        params.vmState = &vmCoverage;

                                        auto kernel = [](int2 pixel, void* ctx)
                                        {
                                            KernelParams* p = (KernelParams*)ctx;

                                            const int2 coord = omm::GetTexCoord<eTextureAddressMode, bTexIsPow2>(pixel, p->size);

                                            const bool isBorder = eTextureAddressMode == ommTextureAddressMode_Border && (coord.x == kTexCoordBorder || coord.y == kTexCoordBorder);
                                            const float alpha = isBorder ? p->borderAlpha : p->texture->template Load<eFormat, eTilingMode>(coord, p->mipIt);

                                            if (p->alphaCutoff < alpha) {
                                                p->vmState->numAboveAlpha++;
                                            }
                                            else {
                                                p->vmState->numBelowAlpha++;
                                            }
                                        };

                                        const Triangle subTri = omm::bird::GetMicroTriangle(workItem.uvTri, uTriIt, workItem.subdivisionLevel);

                                        RasterizeConservativeSerial(subTri, rasterSize, kernel, &params);
                                        OMM_ASSERT(vmCoverage.numAboveAlpha != 0 || vmCoverage.numBelowAlpha != 0);

                                        const ommOpacityState state = GetStateFromCoverage(desc.format, desc.unknownStatePromotion, desc.alphaCutoffGreater, desc.alphaCutoffLessEqual, vmCoverage);
                                        if (IsUnknown(state))
                                            break;
                                    }
                                    const ommOpacityState state = GetStateFromCoverage(desc.format, desc.unknownStatePromotion, desc.alphaCutoffGreater, desc.alphaCutoffLessEqual, vmCoverage);
                                    workItem.vmStates.SetState(uTriIt, state);
                                }
                            }
                        }
                    }
                }
            }
            return ommResult_SUCCESS;
        }

        static ommResult DeduplicateExact(const StdAllocator<uint8_t>& allocator, const Options& options, vector<OmmWorkItem>& vmWorkItems)
        {
            if (options.disableDuplicateDetection)
                return ommResult_SUCCESS;

            uint32_t dupesFound = 0;

            auto CalcDigest = [&allocator](const OmmWorkItem& workItem) {
                return XXH64((const void*)workItem.vmStates.GetOmm3StateData(), workItem.vmStates.GetOmm3StateDataSize(), 42/*seed*/);
            };

            hash_map<uint64_t, uint32_t> digestToWorkItemIndex(allocator.GetInterface());
            for (uint32_t i = 0; i < vmWorkItems.size(); ++i)
            {
                const OmmWorkItem& workItem = vmWorkItems[i];
                uint64_t digest = CalcDigest(workItem);
                auto it = digestToWorkItemIndex.find(digest);
                if (it == digestToWorkItemIndex.end())
                {
                    digestToWorkItemIndex.insert(std::make_pair(digest, i));
                }
                else
                {
                    // Transfer primitives to the new VM index...
                    OmmWorkItem& existingWorkItem = vmWorkItems[it->second];
                    existingWorkItem.primitiveIndices.insert(existingWorkItem.primitiveIndices.end(), workItem.primitiveIndices.begin(), workItem.primitiveIndices.end());

                    // Get rid if this work item. Forver.
                    vmWorkItems[i].primitiveIndices.clear();
                    vmWorkItems[i].vmSpecialIndex = -1;
                    dupesFound++;
                }
            }

            return ommResult_SUCCESS;
        }

        static float HammingDistance3State(const OmmWorkItem& workItemA, const OmmWorkItem& workItemB)
        {
            OMM_ASSERT(workItemA.subdivisionLevel == workItemB.subdivisionLevel);
            const uint32_t numMicroTriangles = omm::bird::GetNumMicroTriangles(workItemA.subdivisionLevel);
            uint32_t numDiff = 0;
            for (uint32_t uTriIt = 0; uTriIt < numMicroTriangles; ++uTriIt) {

                ommOpacityState stateA = workItemA.vmStates.Get3State(uTriIt);
                ommOpacityState stateB = workItemB.vmStates.Get3State(uTriIt);

                if (stateA != stateB)
                    numDiff++;
            }

            return float(numDiff);
        };

        // Computes hamming distnace, returns false if sizes don't match.
        static float NormalizedHammingDistance3State(const OmmWorkItem& workItemA, const OmmWorkItem& workItemB)
        {
            OMM_ASSERT(workItemA.subdivisionLevel == workItemB.subdivisionLevel);
            const uint32_t numMicroTriangles = omm::bird::GetNumMicroTriangles(workItemA.subdivisionLevel);
            return HammingDistance3State(workItemA, workItemB) / numMicroTriangles;
        };

        static ommResult MergeWorkItems(OmmWorkItem& to, OmmWorkItem& from)
        {
            OMM_ASSERT(to.subdivisionLevel == from.subdivisionLevel);

            // Transfer primitives to the new VM index...
            to.primitiveIndices.insert(to.primitiveIndices.end(), from.primitiveIndices.begin(), from.primitiveIndices.end());

            // Get rid if this work item. Forver.
            from.primitiveIndices.clear();
            from.vmSpecialIndex = -1;

            // Merge states from A -> B.
            uint32_t numMatches = 0;
            const uint32_t numMicroTriangles = omm::bird::GetNumMicroTriangles(from.subdivisionLevel);

            for (uint32_t uTriIt = 0; uTriIt < numMicroTriangles; ++uTriIt) {

                ommOpacityState toState = to.vmStates.GetState(uTriIt);
                ommOpacityState fromState = from.vmStates.GetState(uTriIt);

                if (toState != fromState)
                {
                    if (IsKnown(fromState) && IsKnown(toState))
                    {
                        to.vmStates.SetState(uTriIt, ommOpacityState_UnknownOpaque);
                    }
                    else if (IsKnown(toState) && IsUnknown(fromState))
                    {
                        // Use the unknown state A as our new unknown.
                        to.vmStates.SetState(uTriIt, fromState);
                    }
                    else // if (IsUnknown(toState) && IsUnknown(fromState))
                    {
                        // Both unknown, keep current state.
                    }
                }
            }

            return ommResult_SUCCESS;
        }

        static ommResult DeduplicateSimilarLSH(const StdAllocator<uint8_t>& allocator, const Options& options, vector<OmmWorkItem>& vmWorkItems, uint32_t iterations)
        {
            if (options.disableDuplicateDetection)
                return ommResult_SUCCESS;
            if (!options.enableNearDuplicateDetection || options.enableNearDuplicateDetectionBruteForce)
                return ommResult_SUCCESS;

            // LHS (locality sensitive hashing) implemented via hamming bit sampling 
            // ref1: https://citeseerx.ist.psu.edu/viewdoc/download?doi=10.1.1.712.8703&rep=rep1&type=pdf
            // ref2: https://www.vldb.org/conf/1999/P49.pdf

            std::mt19937 mt(42);

            uint32_t match = 0;
            uint32_t trueMatch = 0;
            uint32_t falseMatch = 0;
            uint32_t noMatch = 0;

            for (uint32_t attempts = 0; attempts < iterations; ++attempts)
            {
                vector<uint32_t> batchWorkItems(allocator);
                batchWorkItems.reserve(vmWorkItems.size());

                struct HashTable
                {
                    vector<uint32_t> bitIndices; // random bit indices
                    vector<uint64_t> workItemHashes;
                    hash_map<uint64_t, vector<uint32_t>> layerHashToWorkItem;
                    HashTable(const StdAllocator<uint8_t>& allocator) :bitIndices(allocator), workItemHashes(allocator), layerHashToWorkItem(allocator)
                    { }
                };

                vector<HashTable> hashTables(allocator);
                vector<uint32_t> bitSamples(allocator);
                set<uint32_t> potentialMatches(allocator);

                for (uint32_t subdivisionLevel = 1; subdivisionLevel <= kMaxSubdivLevel; ++subdivisionLevel)
                {
                    batchWorkItems.clear();

                    for (uint32_t i = 0; i < vmWorkItems.size(); ++i)
                    {
                        OmmWorkItem& workItem = vmWorkItems[i];

                        if (workItem.vmSpecialIndex != OmmWorkItem::kNoSpecialIndex)
                            continue;

                        if (workItem.vmFormat != ommFormat_OC1_4_State)
                            continue;

                        if (workItem.subdivisionLevel != subdivisionLevel)
                            continue;

                        batchWorkItems.push_back(i);
                    }

                    if (batchWorkItems.size() == 0)
                        continue;

                    // # n - size of(randomly generated) data set
                    // # d - int bit size
                    // # r - range for close points
                    // # c - approximation factor

                    const uint32_t numMicroTriangles = omm::bird::GetNumMicroTriangles(subdivisionLevel);

                    const uint32_t n = (uint32_t)batchWorkItems.size();     // number of points.
                    const uint32_t d = numMicroTriangles;                   // dimensionality.

                    const float r = 0.15f * d;   // Distance must be at most 25%
                    const float c = 4.0f;        // Allow 2x deviation from this

                    const float p1 = 1 - r / d;         // Lower bound probability, for close two points
                    const float p2 = 1 - (c * r) / d;   // Upper bound probability, for far two points

                    const float p = 1.f / c;
                    const float Lf = glm::ceil(std::pow((float)n, p));
                    const uint32_t L = (uint32_t)Lf;
                    if (L == 0)
                        continue;

                    const uint32_t k = uint32_t(glm::ceil((std::log((float)n) * d) / (c * r)));

                    if (k == 0)
                        continue;

                    const uint32_t bigO = L * (d + k);  // O(L(d+k)), for instance c = 2 => O(sqrt(n)*(d + k))
                    const uint32_t bigO2 = n * n;       // O(N^2)

                    const float ratio = (float)bigO / bigO2;

                    hashTables.resize(L, allocator);

                    for (HashTable& hashTable : hashTables)
                    {
                        hashTable.workItemHashes.resize(vmWorkItems.size(), 0);
                        hashTable.bitIndices.resize(k);
                        hashTable.layerHashToWorkItem.clear();
                        for (uint32_t& bitIndex : hashTable.bitIndices)
                        {
                            // We're not using std::uniform_int_distribution, the output is not defined in spec and may differ between compilers
                            const uint32_t random = mt(); // between 0..uint32 max
                            bitIndex = random & (numMicroTriangles - 1); // random mod numMicroTriangles - 1
                        }
                    }

                    bitSamples.resize(k);
                    for (uint32_t workItemIndex : batchWorkItems)
                    {
                        const OmmWorkItem& workItem = vmWorkItems[workItemIndex];

                        for (HashTable& hashTable : hashTables)
                        {
                            for (uint32_t kIt = 0; kIt < k; ++kIt)
                            {
                                const uint32_t randomBitIndex = hashTable.bitIndices[kIt];
                                ommOpacityState state = workItem.vmStates.Get3State(randomBitIndex);
                                bitSamples[kIt] = (uint32_t)state;
                            }

                            uint64_t hash = XXH64((const void*)bitSamples.data(), sizeof(uint32_t) * bitSamples.size(), 42/*seed*/);

                            hashTable.workItemHashes[workItemIndex] = hash;

                            auto it = hashTable.layerHashToWorkItem.find(hash);
                            if (it != hashTable.layerHashToWorkItem.end())
                            {
                                it->second.push_back(workItemIndex);
                            }
                            else
                            {
                                vector<uint32_t> layerHashToWorkItem(allocator);
                                layerHashToWorkItem.push_back(workItemIndex);
                                hashTable.layerHashToWorkItem.insert(std::make_pair(hash, layerHashToWorkItem));
                            }
                        }
                    }

                    // Now we can do the merging.
                    for (uint32_t workItemIndex : batchWorkItems)
                    {
                        OmmWorkItem& workItem = vmWorkItems[workItemIndex];

                        if (workItem.HasSpecialIndex()) // This might happen if we have already merged this work item.
                            continue;

                        potentialMatches.clear();
                        for (const HashTable& hashTable : hashTables)
                        {
                            uint64_t hash = hashTable.workItemHashes[workItemIndex];

                            OMM_ASSERT(hash != 0);

                            auto it = hashTable.layerHashToWorkItem.find(hash);

                            OMM_ASSERT(it != hashTable.layerHashToWorkItem.end());

                            for (uint32_t potentialWorkItemIndex : it->second)
                            {
                                if (potentialWorkItemIndex == workItemIndex)
                                    continue;

                                const OmmWorkItem& potentialWorkItem = vmWorkItems[potentialWorkItemIndex];

                                if (potentialWorkItem.HasSpecialIndex())
                                    continue;
                                
                                if (potentialMatches.size() > 3 * L)
                                    break;

                                potentialMatches.insert(potentialWorkItemIndex);
                            }
                        }

                        // out of potential matches... pick best one.
                        float minDist = std::numeric_limits<float>::max();
                        int32_t nearestIndex = -1;
                        for (uint32_t potentialMatch : potentialMatches)
                        {
                            const OmmWorkItem& maybeSimilarWorkItem = vmWorkItems[potentialMatch];

                            const float dist = HammingDistance3State(workItem, maybeSimilarWorkItem);
                            if (dist < r && dist < minDist)
                            {
                                minDist = dist;
                                nearestIndex = potentialMatch;
                            }
                        }

                        if (nearestIndex >= 0)
                        {
                            OmmWorkItem& similarWorkItem = vmWorkItems[nearestIndex];

                            trueMatch++;
                            MergeWorkItems(workItem /*to*/, similarWorkItem /*from*/);
                            OMM_ASSERT(similarWorkItem.HasSpecialIndex());
                        }
                        else
                        {
                            falseMatch++;
                        }

                        if (potentialMatches.size() == 1)
                            match++;
                        else
                            noMatch++;

                        uint32_t dummy = (uint32_t)potentialMatches.size();
                        const uint32_t dummy2 = dummy;
                    }
                }
            }
            
           // const float ratio = float(match) / noMatch;
            volatile const float ratio = float(noMatch) / trueMatch;
            volatile const float ratio2 = float(noMatch) / trueMatch;

            return ommResult_SUCCESS;
        }

        static ommResult DeduplicateSimilarBruteForce(const StdAllocator<uint8_t>& allocator, const Options& options, vector<OmmWorkItem>& vmWorkItems)
        {
            if (options.disableDuplicateDetection)
                return ommResult_SUCCESS;

            if (!options.enableNearDuplicateDetection || !options.enableNearDuplicateDetectionBruteForce)
               return ommResult_SUCCESS;

            if (vmWorkItems.size() == 0)
                return ommResult_SUCCESS;

            // The purpose of this pass is to identify "similar" OMMs, and then merge those.
            // Unfortunatley the search is O(n^2) - Is this a problem? Yes. 
            // Possible solutions:
            // - If set is too large - don't do an exhaustive search, just sample. (Current solution).
            // - Look in to LSH (locality senstive hashing) approaches.

            static constexpr float kMergeThreshold = 0.1f; // If two OMMs differ less than kMergeThreshold % (treating all unknowns as equal) -> then we combine them.
            static constexpr uint32_t kMaxComparsions = 2048; // Covert the O(n^2) nature of the algorithm to a -> O(kN) version...

            set<uint32_t> mergedWorkItems(allocator);
            for (uint32_t itA = 0; itA < vmWorkItems.size() - 1; ++itA)
            {
                OmmWorkItem& workItemA = vmWorkItems[itA];

                if (workItemA.vmSpecialIndex != OmmWorkItem::kNoSpecialIndex)
                    continue;

                if (workItemA.vmFormat != ommFormat_OC1_4_State)
                    continue;

                const uint32_t searchOffsetBase = itA + 1;
                const uint32_t searchStart = searchOffsetBase;
                const uint32_t searchEnd = std::min<uint32_t>(kMaxComparsions + searchStart, (uint32_t)vmWorkItems.size());

                float minDist = std::numeric_limits<float>::max();
                int32_t nearestIndex = -1;
                for (uint32_t itB = searchStart; itB < searchEnd; ++itB)
                {
                    const OmmWorkItem& workItemB = vmWorkItems[itB];

                    if (workItemB.vmSpecialIndex != OmmWorkItem::kNoSpecialIndex)
                        continue;

                    if (workItemB.vmFormat != ommFormat_OC1_4_State)
                        continue;

                    if (workItemB.primitiveIndices.empty())
                        continue;

                    if (workItemA.subdivisionLevel != workItemB.subdivisionLevel)
                        continue;

                    if (mergedWorkItems.find(itB) != mergedWorkItems.end())
                        continue;

                    const float dist = NormalizedHammingDistance3State(workItemA, workItemB);

                    if (dist < kMergeThreshold && dist < minDist)
                    {
                        minDist = dist;
                        nearestIndex = (int32_t)itB;
                    }
                }

                if (nearestIndex >= 0)
                {
                    OmmWorkItem& workItemB = vmWorkItems[nearestIndex];

                    mergedWorkItems.insert(itA);
                    mergedWorkItems.insert(nearestIndex);
                    MergeWorkItems(workItemA /*to*/, workItemB /*from*/);
                }
            }

            return ommResult_SUCCESS;
        }

        static ommResult PromoteToSpecialIndices(const ommCpuBakeInputDesc& desc, const Options& options, vector<OmmWorkItem>& vmWorkItems)
        {
            // Collect raster output to a final VM state.
            for (int32_t workItemIt = 0; workItemIt < vmWorkItems.size(); ++workItemIt)
            {
                OmmWorkItem& workItem = vmWorkItems[workItemIt];

                const uint32_t numMicroTriangles = omm::bird::GetNumMicroTriangles(workItem.subdivisionLevel);

                bool allEqual = true;
                ommOpacityState commonState = workItem.vmStates.GetState(0);
                for (uint32_t uTriIt = 1; uTriIt < numMicroTriangles; ++uTriIt) {
                    allEqual &= commonState == workItem.vmStates.GetState(uTriIt);
                }

                if (!allEqual && desc.rejectionThreshold > 0.f)
                {
                    // Reject "poor" VMs:
                    uint32_t known = 0;
                    for (uint32_t uTriIt = 0; uTriIt < numMicroTriangles; ++uTriIt) {
                        if (IsKnown(workItem.vmStates.GetState(uTriIt)))
                            known++;
                    }

                    const float knownFrac = known / (float)numMicroTriangles;
                    if (knownFrac < desc.rejectionThreshold)
                    {
                        allEqual = true;
                        commonState = ommOpacityState_UnknownTransparent;
                    }
                }

                if (allEqual && !options.disableSpecialIndices) {
                    workItem.vmSpecialIndex = -int32_t(commonState) - 1;
                }
            }
            return ommResult_SUCCESS;
        }

        static ommResult CreateUsageHistograms(vector<OmmWorkItem>& vmWorkItems, VisibilityMapUsageHistogram& arrayHistogram, VisibilityMapUsageHistogram& indexHistogram)
        {
            // Collect raster output to a final VM state.
            for (int32_t workItemIt = 0; workItemIt < vmWorkItems.size(); ++workItemIt)
            {
                OmmWorkItem& workItem = vmWorkItems[workItemIt];

                if (workItem.vmSpecialIndex == OmmWorkItem::kNoSpecialIndex)
                {
                    // Must allocate vm-
                    arrayHistogram.Inc(workItem.vmFormat, workItem.subdivisionLevel, 1 /*vm count*/);
                    indexHistogram.Inc(workItem.vmFormat, workItem.subdivisionLevel, (uint32_t)workItem.primitiveIndices.size() /*vm count*/);
                }
            }
            return ommResult_SUCCESS;
        }

        static ommResult MicromapSpatialSort(const StdAllocator<uint8_t>& allocator, const Options& options, const vector<OmmWorkItem>& vmWorkItems,
            vector<std::pair<uint64_t, uint32_t>>& sortKeys)
        {
            // The VMs should be sorted to respect the following rules:
            //  - Sorted by VM size (Largest first).
            //      - This produces aligned VMs.
            //  - Sorted by spatial location. A proxy for this is to use a quantized morton code of the UV coordinate
            //      - For large VMs, this aims to reduce TLD-trashing / page misses
            //      - For smaller VMs they can be spatially compacted.

            static constexpr uint32_t kTargetDeviceCacheLineSize = 128;

            sortKeys.resize(vmWorkItems.size());
            {
                #pragma omp parallel for if(options.enableInternalThreads)
                for (int32_t vmIndex = 0; vmIndex < vmWorkItems.size(); ++vmIndex) {

                    const OmmWorkItem& vm = vmWorkItems[vmIndex];
                    if (vm.vmSpecialIndex != OmmWorkItem::kNoSpecialIndex)
                    {
                        // For special indices, maintain original order.
                        uint64_t key = (1ull << 63) | (uint64_t)vmIndex;
                        sortKeys[vmIndex] = std::make_pair(key, vmIndex);
                    }
                    else {
                        // For regular VMs,  Sort on Sub-div lvl and 
                        // Order VMs in Morton-order in UV-space. 
                        constexpr const uint32_t k = 13;
                        const int2 qSize = int2(1u << k, 1u << k);
                        const int2 qUV = int2(float2(qSize) * ((vm.uvTri.p0 + vm.uvTri.p1 + vm.uvTri.p2) / 3.f));
                        const int2 qPosMirrored = GetTexCoord<ommTextureAddressMode_MirrorOnce, false>(qUV, qSize);
                        OMM_ASSERT(qPosMirrored.x >= 0 && qPosMirrored.y >= 0);
                        const uint64_t mCode = xy_to_morton(qPosMirrored.x, qPosMirrored.y);
                        OMM_ASSERT(mCode < (1ull << (k << 1ull)));
                        OMM_ASSERT(mCode < (1ull << 60ull));

                        // First sort on sub-div lvl.
                        uint64_t key = 0;
                        key |= (uint64_t)vm.subdivisionLevel << 60;
                        key |= mCode;
                        sortKeys[vmIndex] = std::make_pair(key, vmIndex);
                    }
                }

                std::sort(sortKeys.begin(), sortKeys.end(), std::greater<std::pair<uint64_t, uint32_t>>());
            }
            return ommResult_SUCCESS;
        }

        static ommResult Serialize(
            const StdAllocator<uint8_t>& allocator, 
            const ommCpuBakeInputDesc& desc, const Options& options, vector<OmmWorkItem>& vmWorkItems, const VisibilityMapUsageHistogram& ommArrayHistogram, const VisibilityMapUsageHistogram& ommIndexHistogram,
            const vector<std::pair<uint64_t, uint32_t>>& sortKeys,
            BakeResultImpl& res)
        {
            {
                const uint32_t ommBitCount = omm::bird::GetBitCount(desc.format);

                uint32_t ommDescArrayCount = 0;
                size_t ommArrayDataSize = 0;
                for (uint32_t i = 0; i < kMaxNumSubdivLevels; ++i) {
                    const uint32_t ommCount = ommArrayHistogram.GetOmmCount(desc.format, i);
                    ommDescArrayCount += ommCount;
                    const size_t numOmmForSubDivLvl = (size_t)omm::bird::GetNumMicroTriangles(i) * ommBitCount;
                    ommArrayDataSize += size_t(ommCount) * std::max<size_t>(numOmmForSubDivLvl >> 3ull, 1ull);
                }

                if (ommArrayDataSize > std::numeric_limits<uint32_t>::max()) // Array data > 4GB? ouch
                    return ommResult_FAILURE;

                OMM_ASSERT((ommDescArrayCount == 0 && ommArrayDataSize == 0) || (ommDescArrayCount != 0 && ommArrayDataSize != 0));

                if (ommDescArrayCount != 0)
                {
                    res.ommArrayData.resize(ommArrayDataSize);
                    std::memset(res.ommArrayData.data(), 0, res.ommArrayData.size());
                    res.ommDescArray.resize(ommDescArrayCount);

                    uint32_t ommArrayDataOffset = 0;
                    uint32_t prevSubDivLvl = 0;
                    uint32_t vmDescOffset = 0;
                    for (auto [_, vmIndex] : sortKeys) {
                        OmmWorkItem& vm = vmWorkItems[vmIndex];

                        if (vm.vmSpecialIndex == OmmWorkItem::kNoSpecialIndex)
                        {
                            if (ommArrayDataOffset >= ommArrayDataSize)
                                return ommResult_FAILURE;

                            // Fill Desc Info
                            res.ommDescArray[vmDescOffset].subdivisionLevel = vm.subdivisionLevel;
                            res.ommDescArray[vmDescOffset].format = (uint16_t)vm.vmFormat;
                            res.ommDescArray[vmDescOffset].offset = ommArrayDataOffset;
                            vm.vmDescOffset = vmDescOffset++;

                            const uint32_t numMicroTriangles = bird::GetNumMicroTriangles(vm.subdivisionLevel);

                            uint8_t* ommArrayDataPtr = res.ommArrayData.data() + ommArrayDataOffset;
                            const uint32_t is2State = vm.vmFormat == ommFormat_OC1_2_State;
                            for (uint32_t uTriIt = 0; uTriIt < numMicroTriangles; ++uTriIt)
                            {
                                uint32_t state = ((uint32_t)vm.vmStates.GetState(uTriIt));

                                uint8_t val;
                                if (is2State)   val = state << ((uTriIt & 7));
                                else            val = state << ((uTriIt & 3) << 1u);

                                uint32_t byteIndex = uTriIt >> (2 + is2State);
                                ommArrayDataPtr[byteIndex] |= val;
                            }

                            // Offsets must be at least 1B aligned.
                            ommArrayDataOffset += std::max((numMicroTriangles * ommBitCount) >> 3u, 1u);
                        }
                    }
                }
            }

            // Allocate the final ommArrayHistogram & ommIndexHistogram
            {
                static constexpr uint32_t kMaxFormats = 2;
                static_assert(kMaxFormats == (int)ommFormat_MAX_NUM - 1);
                res.ommArrayHistogram.reserve(kMaxFormats * kMaxNumSubdivLevels);
                res.ommIndexHistogram.reserve(kMaxFormats * kMaxNumSubdivLevels);
                uint32_t ommUsageDescCount = 0;
                {
                    for (ommFormat vmFormat : { ommFormat_OC1_2_State, ommFormat_OC1_4_State, }) {
                        for (uint32_t subDivLvl = 0; subDivLvl < kMaxNumSubdivLevels; ++subDivLvl) {

                            {
                                uint32_t vmCount = ommArrayHistogram.GetOmmCount(vmFormat, subDivLvl);
                                if (vmCount != 0) {
                                    res.ommArrayHistogram.push_back({ vmCount, (uint16_t)subDivLvl, (uint16_t)vmFormat });
                                }
                            }

                            {
                                uint32_t vmCount = ommIndexHistogram.GetOmmCount(vmFormat, subDivLvl);
                                if (vmCount != 0) {
                                    res.ommIndexHistogram.push_back({ vmCount, (uint16_t)subDivLvl, (uint16_t)vmFormat });
                                }
                            }
                        }
                    }
                }
            }

            const int32_t triangleCount = desc.indexCount / 3;

            // Set special indices...
            {
                res.ommIndexBuffer.resize(triangleCount);
                std::fill(res.ommIndexBuffer.begin(), res.ommIndexBuffer.end(), (int32_t)desc.unresolvedTriState);
                for (const OmmWorkItem& vm : vmWorkItems) 
				{
                    for (uint32_t primitiveIndex : vm.primitiveIndices)
                    {
                        if (vm.vmSpecialIndex != OmmWorkItem::kNoSpecialIndex)
                            res.ommIndexBuffer[primitiveIndex] = vm.vmSpecialIndex;
                        else
                            res.ommIndexBuffer[primitiveIndex] = vm.vmDescOffset;
                    }
                }
            }

            // Compress to 16 bit indices if possible & allowed.
            ommIndexFormat ommIndexFormat = ommIndexFormat_UINT_32;
            {
                const bool force32bit = ((int32_t)desc.bakeFlags & (int32_t)ommCpuBakeFlags_Force32BitIndices) == (int32_t)ommCpuBakeFlags_Force32BitIndices;
                const bool canCompressTo16Bit = triangleCount <= std::numeric_limits<int16_t>::max();

                if (canCompressTo16Bit && !force32bit)
                {
                    int16_t* ommIndexBuffer16 = (int16_t*)res.ommIndexBuffer.data();
                    for (int32_t i = 0; i < triangleCount; ++i) {
                        int32_t idx = res.ommIndexBuffer[i];
                        int16_t idx16 = (int16_t)idx;
                        ommIndexBuffer16[i] = idx16;
                    }

                    ommIndexFormat = ommIndexFormat_UINT_16;
                }
            }

            res.Finalize(ommIndexFormat);

            return ommResult_SUCCESS;
        }
    } // namespace impl

    template<ommCpuTextureFormat eFormat, TilingMode eTilingMode, ommTextureAddressMode eTextureAddressMode, ommTextureFilterMode eFilterMode, bool bTexIsPow2>
    ommResult BakeOutputImpl::BakeImpl(const ommCpuBakeInputDesc& desc)
    {
        RETURN_STATUS_IF_FAILED(ValidateDesc(desc));

        Options options(desc.bakeFlags);

        m_bakeInputDesc = desc;

        auto impl__ResampleCoarse = [](const ommCpuBakeInputDesc& desc, const Logger& log, const Options& options, vector<OmmWorkItem>& vmWorkItems) {
            return impl::ResampleCoarse<eFormat, eTilingMode, eTextureAddressMode, eFilterMode, bTexIsPow2>(desc, log, options, vmWorkItems);
        };

<<<<<<< HEAD
        auto impl__ResampleFine_Quality = [](const ommCpuBakeInputDesc& desc, const Logger& log, const Options& options, vector<OmmWorkItem>& vmWorkItems) {
            return impl::ResampleFine<eFormat, eTilingMode, eTextureAddressMode, eFilterMode, bTexIsPow2, impl::ResampleMode::Quality>(desc, log, options, vmWorkItems);
=======
        auto impl__ResampleFineNormal = [](const ommCpuBakeInputDesc& desc, const Logger& log, const Options& options, vector<OmmWorkItem>& vmWorkItems) {
            return impl::ResampleFine<eFormat, eTilingMode, eTextureAddressMode, eFilterMode, impl::TriangleClass::Normal>(desc, log, options, vmWorkItems);
        };

        auto impl__ResampleFineDegen = [](const ommCpuBakeInputDesc& desc, const Logger& log, const Options& options, vector<OmmWorkItem>& vmWorkItems) {
            return impl::ResampleFine<eFormat, eTilingMode, eTextureAddressMode, eFilterMode, impl::TriangleClass::Degenerate>(desc, log, options, vmWorkItems);
>>>>>>> 6644a87d
        };

        auto impl__ResampleFine_Balanced = [](const ommCpuBakeInputDesc& desc, const Logger& log, const Options& options, vector<OmmWorkItem>& vmWorkItems) {
            return impl::ResampleFine<eFormat, eTilingMode, eTextureAddressMode, eFilterMode, bTexIsPow2, impl::ResampleMode::Balanced>(desc, log, options, vmWorkItems);
            };

        auto impl__ResampleFine_Performance = [](const ommCpuBakeInputDesc& desc, const Logger& log, const Options& options, vector<OmmWorkItem>& vmWorkItems) {
            return impl::ResampleFine<eFormat, eTilingMode, eTextureAddressMode, eFilterMode, bTexIsPow2, impl::ResampleMode::Performance>(desc, log, options, vmWorkItems);
            };

        {
            vector<OmmWorkItem> vmWorkItems(m_stdAllocator.GetInterface());

            RETURN_STATUS_IF_FAILED(impl::SetupWorkItems(m_stdAllocator, m_log, desc, options, vmWorkItems));

            RETURN_STATUS_IF_FAILED(impl::ValidateWorkloadSize(m_stdAllocator, m_log, desc, options, vmWorkItems));

            RETURN_STATUS_IF_FAILED(impl__ResampleCoarse(desc, m_log, options, vmWorkItems));

<<<<<<< HEAD
            if (!options.disableLevelLineIntersection)
            {
                RETURN_STATUS_IF_FAILED(impl__ResampleFine_Quality(desc, m_log, options, vmWorkItems));
            }
            else if (options.enableAABBTesting)
            {
                RETURN_STATUS_IF_FAILED(impl__ResampleFine_Performance(desc, m_log, options, vmWorkItems));
            }
            else {
                RETURN_STATUS_IF_FAILED(impl__ResampleFine_Balanced(desc, m_log, options, vmWorkItems));
            }
=======
            RETURN_STATUS_IF_FAILED(impl__ResampleFineNormal(desc, m_log, options, vmWorkItems));

            RETURN_STATUS_IF_FAILED(impl__ResampleFineDegen(desc, m_log, options, vmWorkItems));
>>>>>>> 6644a87d

            RETURN_STATUS_IF_FAILED(impl::PromoteToSpecialIndices(desc, options, vmWorkItems));

            RETURN_STATUS_IF_FAILED(impl::DeduplicateExact(m_stdAllocator, options, vmWorkItems));

            RETURN_STATUS_IF_FAILED(impl::DeduplicateSimilarLSH(m_stdAllocator, options, vmWorkItems, 3 /*iterations*/));

            RETURN_STATUS_IF_FAILED(impl::DeduplicateSimilarBruteForce(m_stdAllocator, options, vmWorkItems));

            RETURN_STATUS_IF_FAILED(impl::PromoteToSpecialIndices(desc, options, vmWorkItems));

            VisibilityMapUsageHistogram arrayHistogram;
            VisibilityMapUsageHistogram indexHistogram;
            RETURN_STATUS_IF_FAILED(impl::CreateUsageHistograms(vmWorkItems, arrayHistogram, indexHistogram));

            vector<std::pair<uint64_t, uint32_t>> sortKeys(m_stdAllocator.GetInterface());
            RETURN_STATUS_IF_FAILED(impl::MicromapSpatialSort(m_stdAllocator, options, vmWorkItems, sortKeys));

            RETURN_STATUS_IF_FAILED(impl::Serialize(m_stdAllocator, desc, options, vmWorkItems, arrayHistogram, indexHistogram,
                sortKeys, m_bakeResult));
        }

        return ommResult_SUCCESS;
    }

} // namespace Cpu
} // namespace omm<|MERGE_RESOLUTION|>--- conflicted
+++ resolved
@@ -46,14 +46,11 @@
         DisableLevelLineIntersection    = 1u << 8,
         DisableFineClassification       = 1u << 9,
         EnableNearDuplicateDetectionBruteForce = 1u << 10,
-<<<<<<< HEAD
         EnableWrapping                  = 1u << 11,
         EnableSnapping                  = 1u << 12,
         EnableStochasticClassification  = 1u << 13,
-        EnableBakeOnlySmallest          = 1u << 14
-=======
-        EnableEdgeHeuristic             = 1u << 11,
->>>>>>> 6644a87d
+        EnableBakeOnlySmallest          = 1u << 14,
+        EnableEdgeHeuristic             = 1u << 15
     };
 
     constexpr void ValidateInternalBakeFlags()
@@ -487,21 +484,7 @@
         OmmArrayDataVector vmStates;
     };
 
-<<<<<<< HEAD
-    static const uint32_t CalculateSuitableSubdivisionLevel(const ommCpuBakeInputDesc& desc, const Triangle& uvTri, uint2 texSize)
-=======
-    static float GetArea2D(const float2& p0, const float2& p1, const float2& p2) {
-        const float2 v0 = p2 - p0;
-        const float2 v1 = p1 - p0;
-        return 0.5f * length(cross(float3(v0, 0), float3(v1, 0)));
-    };
-
-    static float GetArea2D(const Triangle& uvTri) {
-        return GetArea2D(uvTri.p0, uvTri.p1, uvTri.p2);
-    };
-
     static const uint32_t ComputeAreaHeuristic(const ommCpuBakeInputDesc& desc, const Triangle& uvTri, uint2 texSize)
->>>>>>> 6644a87d
     {
         auto GetNextPow2 = [](uint v)->uint
         {
@@ -900,7 +883,12 @@
             return ommResult_SUCCESS;
         }
 
-<<<<<<< HEAD
+        enum TriangleClass
+        {
+            Normal,
+            Degenerate
+        };
+
         enum class ResampleMode
         {
             Quality,
@@ -908,16 +896,7 @@
             Performance
         };
 
-        template<ommCpuTextureFormat eFormat, TilingMode eTilingMode, ommTextureAddressMode eTextureAddressMode, ommTextureFilterMode eFilterMode, bool bTexIsPow2, ResampleMode eResampleMode>
-=======
-        enum TriangleClass
-        {
-            Normal,
-            Degenerate
-        };
-
-        template<ommCpuTextureFormat eFormat, TilingMode eTilingMode, ommTextureAddressMode eTextureAddressMode, ommTextureFilterMode eFilterMode, TriangleClass eTriangleClass>
->>>>>>> 6644a87d
+        template<ommCpuTextureFormat eFormat, TilingMode eTilingMode, ommTextureAddressMode eTextureAddressMode, ommTextureFilterMode eFilterMode, TriangleClass eTriangleClass, bool bTexIsPow2, ResampleMode eResampleMode>
         static ommResult ResampleFine(const ommCpuBakeInputDesc& desc, const Logger& log, const Options& options, vector<OmmWorkItem>& vmWorkItems)
         {
             if (options.enableAABBTesting && !options.disableLevelLineIntersection)
@@ -999,14 +978,12 @@
                                             else
                                                 params.vmCoverage.numBelowAlpha++;
 
-<<<<<<< HEAD
                                             RasterizeConservativeSerialWithOffsetCoverage(params.triangle, rasterSize, pixelOffset, kernel, &params);
-=======
 
                                             if constexpr (eTriangleClass == TriangleClass::Normal)
                                             {
                                                 auto kernel = &LevelLineIntersectionKernel::run<eFormat, eTextureAddressMode, eTilingMode, false /*degenerate*/>;
-                                                RasterizeConservativeSerialWithOffsetCoverage(subTri, rasterSize, pixelOffset, kernel, &params);
+                                                RasterizeConservativeSerialWithOffsetCoverage(params.triangle, rasterSize, pixelOffset, kernel, &params);
                                             }
                                             else
                                             {
@@ -1014,7 +991,6 @@
                                                 Line l(subTri.aabb_s, subTri.aabb_e);
                                                 RasterizeConservativeLineWithOffset(l, rasterSize, pixelOffset, kernel, &params);
                                             }
->>>>>>> 6644a87d
 
                                             OMM_ASSERT(params.vmCoverage.numAboveAlpha != 0 || params.vmCoverage.numBelowAlpha != 0);
                                             const ommOpacityState state = GetStateFromCoverage(desc.format, desc.unknownStatePromotion, desc.alphaCutoffGreater, desc.alphaCutoffLessEqual, params.vmCoverage);
@@ -1803,17 +1779,8 @@
             return impl::ResampleCoarse<eFormat, eTilingMode, eTextureAddressMode, eFilterMode, bTexIsPow2>(desc, log, options, vmWorkItems);
         };
 
-<<<<<<< HEAD
         auto impl__ResampleFine_Quality = [](const ommCpuBakeInputDesc& desc, const Logger& log, const Options& options, vector<OmmWorkItem>& vmWorkItems) {
             return impl::ResampleFine<eFormat, eTilingMode, eTextureAddressMode, eFilterMode, bTexIsPow2, impl::ResampleMode::Quality>(desc, log, options, vmWorkItems);
-=======
-        auto impl__ResampleFineNormal = [](const ommCpuBakeInputDesc& desc, const Logger& log, const Options& options, vector<OmmWorkItem>& vmWorkItems) {
-            return impl::ResampleFine<eFormat, eTilingMode, eTextureAddressMode, eFilterMode, impl::TriangleClass::Normal>(desc, log, options, vmWorkItems);
-        };
-
-        auto impl__ResampleFineDegen = [](const ommCpuBakeInputDesc& desc, const Logger& log, const Options& options, vector<OmmWorkItem>& vmWorkItems) {
-            return impl::ResampleFine<eFormat, eTilingMode, eTextureAddressMode, eFilterMode, impl::TriangleClass::Degenerate>(desc, log, options, vmWorkItems);
->>>>>>> 6644a87d
         };
 
         auto impl__ResampleFine_Balanced = [](const ommCpuBakeInputDesc& desc, const Logger& log, const Options& options, vector<OmmWorkItem>& vmWorkItems) {
@@ -1833,7 +1800,6 @@
 
             RETURN_STATUS_IF_FAILED(impl__ResampleCoarse(desc, m_log, options, vmWorkItems));
 
-<<<<<<< HEAD
             if (!options.disableLevelLineIntersection)
             {
                 RETURN_STATUS_IF_FAILED(impl__ResampleFine_Quality(desc, m_log, options, vmWorkItems));
@@ -1845,11 +1811,6 @@
             else {
                 RETURN_STATUS_IF_FAILED(impl__ResampleFine_Balanced(desc, m_log, options, vmWorkItems));
             }
-=======
-            RETURN_STATUS_IF_FAILED(impl__ResampleFineNormal(desc, m_log, options, vmWorkItems));
-
-            RETURN_STATUS_IF_FAILED(impl__ResampleFineDegen(desc, m_log, options, vmWorkItems));
->>>>>>> 6644a87d
 
             RETURN_STATUS_IF_FAILED(impl::PromoteToSpecialIndices(desc, options, vmWorkItems));
 
