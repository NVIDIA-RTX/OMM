--- conflicted
+++ resolved
@@ -70,15 +70,11 @@
             disableDuplicateDetection(((uint32_t)flags& (uint32_t)BakeFlagsInternal::DisableDuplicateDetection) == (uint32_t)BakeFlagsInternal::DisableDuplicateDetection),
             enableNearDuplicateDetection(((uint32_t)flags& (uint32_t)BakeFlagsInternal::EnableNearDuplicateDetection) == (uint32_t)BakeFlagsInternal::EnableNearDuplicateDetection),
             enableNearDuplicateDetectionBruteForce(((uint32_t)flags& (uint32_t)BakeFlagsInternal::EnableNearDuplicateDetectionBruteForce) == (uint32_t)BakeFlagsInternal::EnableNearDuplicateDetectionBruteForce),
-<<<<<<< HEAD
+            enableValidation(((uint32_t)flags& (uint32_t)BakeFlagsInternal::EnableValidation) == (uint32_t)BakeFlagsInternal::EnableValidation),
             enableWrapping(((uint32_t)flags& (uint32_t)BakeFlagsInternal::EnableWrapping) == (uint32_t)BakeFlagsInternal::EnableWrapping),
             enableSnapping(((uint32_t)flags& (uint32_t)BakeFlagsInternal::EnableSnapping) == (uint32_t)BakeFlagsInternal::EnableSnapping),
             enableStochasticClassification(((uint32_t)flags& (uint32_t)BakeFlagsInternal::EnableStochasticClassification) == (uint32_t)BakeFlagsInternal::EnableStochasticClassification),
             enableBakeOnlySmallest(((uint32_t)flags& (uint32_t)BakeFlagsInternal::EnableBakeOnlySmallest) == (uint32_t)BakeFlagsInternal::EnableBakeOnlySmallest),
-            enableWorkloadValidation(((uint32_t)flags& (uint32_t)BakeFlagsInternal::EnableWorkloadValidation) == (uint32_t)BakeFlagsInternal::EnableWorkloadValidation),
-=======
-            enableValidation(((uint32_t)flags& (uint32_t)BakeFlagsInternal::EnableValidation) == (uint32_t)BakeFlagsInternal::EnableValidation),
->>>>>>> baf2bc9a
             enableAABBTesting(((uint32_t)flags& (uint32_t)BakeFlagsInternal::EnableAABBTesting) == (uint32_t)BakeFlagsInternal::EnableAABBTesting),
             disableRemovePoorQualityOMM(((uint32_t)flags& (uint32_t)BakeFlagsInternal::DisableRemovePoorQualityOMM) == (uint32_t)BakeFlagsInternal::DisableRemovePoorQualityOMM),
             disableLevelLineIntersection(((uint32_t)flags& (uint32_t)BakeFlagsInternal::DisableLevelLineIntersection) == (uint32_t)BakeFlagsInternal::DisableLevelLineIntersection),
@@ -89,15 +85,11 @@
         const bool disableDuplicateDetection;
         const bool enableNearDuplicateDetection;
         const bool enableNearDuplicateDetectionBruteForce;
-<<<<<<< HEAD
+        const bool enableValidation;
         const bool enableWrapping;
         const bool enableSnapping;
         const bool enableStochasticClassification;
         const bool enableBakeOnlySmallest;
-        const bool enableWorkloadValidation;
-=======
-        const bool enableValidation;
->>>>>>> baf2bc9a
         const bool enableAABBTesting;
         const bool disableRemovePoorQualityOMM;
         const bool disableLevelLineIntersection;
