/*
Copyright (c) 2022, NVIDIA CORPORATION. All rights reserved.

NVIDIA CORPORATION and its licensors retain all intellectual property
and proprietary rights in and to this software, related documentation
and any modifications thereto. Any use, reproduction, disclosure or
distribution of this software and related documentation without an express
license agreement from NVIDIA CORPORATION is strictly prohibited.
*/

#include "defines.h"
#include "bake_gpu_impl.h"
#include "texture_impl.h"

#include <shared/math.h>
#include <shared/bird.h>
#include <shared/cpu_raster.h>
#include <shared/util.h>

#include <array>
#include <algorithm>
#include <optional>

// SHADERS DEFINITIONS =================================================================================

#define OMM_CONSTANTS_START(name) struct name {
#define OMM_CONSTANT(type, name) type name;
#define OMM_CONSTANTS_END(name, registerIndex) };

#include "omm_global_cb.hlsli"
OMM_DECLARE_GLOBAL_CONSTANT_BUFFER

// =================================================================================

namespace omm
{
namespace Gpu
{

// OmmStaticBuffersImpl =================================================================================

static inline constexpr uint32_t ComputeStaticIndexBufferSize(uint32_t maxSubdivisionLevel) {

    uint32_t staticIndexBufferSize = 0;
    for (uint32_t levelIt = 0; levelIt <= maxSubdivisionLevel; ++levelIt)
    {
        const uint32_t numMicroTriangles    = bird::GetNumMicroTriangles(levelIt);
        const uint32_t numIndices           = 3 * numMicroTriangles;
        staticIndexBufferSize               += numIndices * 4ull;
        staticIndexBufferSize               = math::Align(staticIndexBufferSize, 4u);
    }
    return staticIndexBufferSize;
}

template<uint32_t kMaxSubdivisionLevelNum>
static inline constexpr std::array<uint32_t, kMaxSubdivisionLevelNum> ComputeStaticIndexBufferOffsets() {
    std::array<uint32_t, kMaxSubdivisionLevelNum> staticIndexBufferOffsets;
    staticIndexBufferOffsets[0] = 0;
    for (uint32_t levelIt = 1; levelIt < kMaxSubdivisionLevelNum; ++levelIt)
    {
        staticIndexBufferOffsets[levelIt] = ComputeStaticIndexBufferSize(levelIt - 1);
    }
    return staticIndexBufferOffsets;
}

static inline constexpr uint32_t ComputeStaticVertexBufferSize(uint32_t maxSubdivisionLevel) {

    uint32_t staticVertexBufferSize = 0;
    for (uint32_t levelIt = 0; levelIt <= maxSubdivisionLevel; ++levelIt)
    {
        const uint32_t N = 1u << levelIt;
        const uint32_t vertexNum = (N + 1) * (N + 2) / 2;
        staticVertexBufferSize += 4 * vertexNum;
    }
    return staticVertexBufferSize;
}

template<uint32_t kMaxSubdivisionLevelNum>
static inline constexpr std::array<uint32_t, kMaxSubdivisionLevelNum> ComputeStaticVertexBufferOffets() {

    std::array<uint32_t, kMaxSubdivisionLevelNum> staticVertexBufferOffsets;
    staticVertexBufferOffsets[0] = 0;
    for (uint32_t levelIt = 1; levelIt < kMaxSubdivisionLevelNum; ++levelIt)
    {
        staticVertexBufferOffsets[levelIt] = ComputeStaticVertexBufferSize(levelIt - 1);
    }
    return staticVertexBufferOffsets;
}

class OmmStaticBuffersImpl
{
private:
    static void         FillStaticIndexBuffer(uint32_t* outData, uint32_t levelIt);
    static ommResult    GetStaticIndexBufferData(uint8_t* data, size_t* byteSize);
    static void         FillStaticVertexBuffer(uint32_t* outData, uint32_t levelIt);
    static ommResult    GetStaticVertexBufferData(uint8_t* data, size_t* byteSize);
public:
    static constexpr uint32_t                                       kMaxSubdivisionLevel        = 9;
    static constexpr uint32_t                                       kMaxSubdivisionLevelNum     = kMaxSubdivisionLevel + 1;
    static constexpr std::array<uint32_t, kMaxSubdivisionLevelNum>  kStaticIndexBufferOffsets   = ComputeStaticIndexBufferOffsets<kMaxSubdivisionLevelNum>();
    static constexpr uint32_t                                       kStaticIndexBufferSize      = ComputeStaticIndexBufferSize(kMaxSubdivisionLevelNum);
    static constexpr std::array<uint32_t, kMaxSubdivisionLevelNum>  kStaticVertexBufferOffsets  = ComputeStaticVertexBufferOffets<kMaxSubdivisionLevelNum>();
    static constexpr uint32_t                                       kStaticVertexBufferSize     = ComputeStaticVertexBufferSize(kMaxSubdivisionLevelNum);

    static ommResult  GetStaticResourceData(ommGpuResourceType resource, uint8_t* data, size_t* byteSize);
};

void OmmStaticBuffersImpl::FillStaticIndexBuffer(uint32_t* outData, uint32_t levelIt)
{
    // Generate the topology of a tesselated triangle,
    // Primitives follow bird-curve order, 
    // vertices are row-linear
    // Below is vertex and primitive indices illustrated.
    // (Subdiv Level = 2)
    // 0
    // | \
    // | 15\
    // 1-----2
    // | \ 13| \
    // | 14\ | 12\
    // 3-----4-----5
    // | \ 4 | \ 6 | \
    // | 3 \ | 5 \ | 11\
    // 6-----7-----8-----9
    // | \ 1 | \ 7 | \ 9 | \
    // | 0 \ | 2 \ | 8 \ | 10\
    // 10----11----12----13----14

    // Additionally the primitive indices are getting shuffled to follow the bird-curve.

    const uint32_t N = 1u << levelIt;
    for (uint32_t j = 0; j < N; ++j)
    {
        uint32_t I = 2 * j + 1;
        for (uint32_t i = 0; i < I; ++i)
        {
            // Discrete barycentrics
            uint32_t u = i / 2;
            uint32_t v = N - 1 - j;
            uint32_t w = (N - 1 - u - v) - (i % 2);

            const uint32_t ocIndex = bird::dbary2index(u, v, w, levelIt);

            const int2 vCoord = { int(i) / 2,  int(j) };

            auto GetVertIdx = [](int2 idx)->uint32_t {
                return idx.x + (idx.y * (idx.y + 1)) / 2;
            };

            if (i % 2 == 0)
            {
                outData[3 * ocIndex + 0] = GetVertIdx(vCoord);
                outData[3 * ocIndex + 1] = GetVertIdx(vCoord + int2{ 1, 1 });
                outData[3 * ocIndex + 2] = GetVertIdx(vCoord + int2{ 0, 1 });
            }
            else
            {
                outData[3 * ocIndex + 0] = GetVertIdx(vCoord);
                outData[3 * ocIndex + 1] = GetVertIdx(vCoord + int2{ 1, 0 });
                outData[3 * ocIndex + 2] = GetVertIdx(vCoord + int2{ 1, 1 });
            }
        }
    }
}

ommResult OmmStaticBuffersImpl::GetStaticIndexBufferData(uint8_t* outData, size_t* outByteSize)
{
    if (outByteSize == nullptr) {
        return ommResult_INVALID_ARGUMENT;
    }

    if (outData)
    {
        if (*outByteSize < kStaticIndexBufferSize)
            return ommResult_INVALID_ARGUMENT;

        for (uint32_t levelIt = 0; levelIt < kMaxSubdivisionLevelNum; ++levelIt)
        {
            uint32_t* indexData = (uint32_t*)(outData + kStaticIndexBufferOffsets[levelIt]);
            FillStaticIndexBuffer(indexData, levelIt);
        }
    }

    *outByteSize = kStaticIndexBufferSize;
    return ommResult_SUCCESS;
}

void OmmStaticBuffersImpl::FillStaticVertexBuffer(uint32_t* outData, uint32_t levelIt)
{
    const uint32_t N = 1u << levelIt;

    for (uint32_t j = 0; j <= N; ++j)
    {
        for (uint32_t i = 0; i <= j; ++i)
        {
            uint32_t val = (j << 16u) | i;
            *(outData) = val;
            outData++;
        }
    }
}

ommResult OmmStaticBuffersImpl::GetStaticVertexBufferData(uint8_t* outData, size_t* outByteSize)
{
    if (outByteSize == nullptr) {
        return ommResult_INVALID_ARGUMENT;
    }

    if (outData)
    {
        if (*outByteSize < kStaticVertexBufferSize)
            return ommResult_INVALID_ARGUMENT;

        for (uint32_t levelIt = 0; levelIt < kMaxSubdivisionLevelNum; ++levelIt)
        {
            uint32_t* vertexData = (uint32_t*)(outData + kStaticVertexBufferOffsets[levelIt]);
            FillStaticVertexBuffer(vertexData, levelIt);
        }
    }

    *outByteSize = kStaticVertexBufferSize;
    return ommResult_SUCCESS;
}

ommResult OmmStaticBuffersImpl::GetStaticResourceData(ommGpuResourceType resource, uint8_t* outData, size_t* outByteSize)
{
    if (resource == ommGpuResourceType_STATIC_INDEX_BUFFER) {
        return GetStaticIndexBufferData(outData, outByteSize);
    }
    else if (resource == ommGpuResourceType_STATIC_VERTEX_BUFFER) {
        return GetStaticVertexBufferData(outData, outByteSize);
    }
    return ommResult_INVALID_ARGUMENT;
}

ommResult  OmmStaticBuffers::GetStaticResourceData(ommGpuResourceType resource, uint8_t* data, size_t* byteSize)
{
    return OmmStaticBuffersImpl::GetStaticResourceData(resource, data, byteSize);
}

// PipelineImpl =================================================================================

PipelineImpl::~PipelineImpl()
{}

ommResult  PipelineImpl::Validate(const ommGpuPipelineConfigDesc& config)
{
    return ommResult_SUCCESS;
}

ommResult  PipelineImpl::Validate(const ommGpuDispatchConfigDesc& config) const
{
    const uint32_t MaxSubdivLevelAPI        = kMaxSubdivLevel;
    const uint32_t MaxSubdivLevelGfx        = std::min<uint32_t>(MaxSubdivLevelAPI, OmmStaticBuffersImpl::kMaxSubdivisionLevelNum);
    const uint32_t MaxSubdivLevelCS         = 12;
    const bool computeOnly                  = (((uint32_t)config.bakeFlags & (uint32_t)ommGpuBakeFlags_ComputeOnly) == (uint32_t)ommGpuBakeFlags_ComputeOnly);
    const bool doSetup                      = (((uint32_t)config.bakeFlags & (uint32_t)ommGpuBakeFlags_PerformSetup) == (uint32_t)ommGpuBakeFlags_PerformSetup);
    const bool doBake                       = (((uint32_t)config.bakeFlags & (uint32_t)ommGpuBakeFlags_PerformBake) == (uint32_t)ommGpuBakeFlags_PerformBake);
    
    if (config.indexCount == 0)
        return m_log.InvalidArg("[Invalid Arg] - indexCount must be non-zero");
    if (config.indexCount % 3 != 0)
        return m_log.InvalidArg("[Invalid Arg] - indexCount must be multiple of 3");
    if (!computeOnly && config.maxSubdivisionLevel > MaxSubdivLevelGfx)
        return m_log.InvalidArg("[Invalid Arg] - maxSubdivisionLevel must be less than MaxSubdivLevelGfx(10) for non-compute only baking");
    if (computeOnly && config.maxSubdivisionLevel > MaxSubdivLevelCS)
        return m_log.InvalidArg("[Invalid Arg] - maxSubdivisionLevel must be less than MaxSubdivLevelCS(12)");
    if (config.enableSubdivisionLevelBuffer)
        return m_log.NotImplemented("[Invalid Arg] - enableSubdivisionLevelBuffer support is currently not implemented");
    if (config.alphaTextureChannel > 3)
        return m_log.InvalidArg("[Invalid Arg] - alphaTextureChannel must be greater than 3");
    if (!doBake && !doSetup)
        return m_log.InvalidArg("[Invalid Arg] - Either ommGpuBakeFlags_PerformBake or ommGpuBakeFlags_PerformSetup must be set");
<<<<<<< HEAD
=======

    if (!IsCompatible(config.alphaCutoffGT, config.globalFormat))
        return m_log.InvalidArgf("[Invalid Argument] - alphaCutoffGT=%s is not compatible with %s", GetOpacityStateAsString(config.alphaCutoffGT), GetFormatAsString(config.globalFormat));
    if (!IsCompatible(config.alphaCutoffLE, config.globalFormat))
        return m_log.InvalidArgf("[Invalid Argument] - alphaCutoffLE=%s is not compatible with %s", GetOpacityStateAsString(config.alphaCutoffLE), GetFormatAsString(config.globalFormat));

>>>>>>> 01fdb765
    return ommResult_SUCCESS;
}

ommResult  PipelineImpl::Create(const ommGpuPipelineConfigDesc& config)
{
    RETURN_STATUS_IF_FAILED(ConfigurePipeline(config));

#ifdef OMM_ENABLE_PRECOMPILED_SHADERS_DXIL
#define ByteCodeDXIL(shaderName) g_##shaderName##_dxil, sizeof(g_##shaderName##_dxil)
#else
#define ByteCodeDXIL(shaderName) nullptr, 0
#endif

#ifdef OMM_ENABLE_PRECOMPILED_SHADERS_SPIRV
#define ByteCodeSPIRV(shaderName) g_##shaderName##_spirv, sizeof(g_##shaderName##_spirv)
#else
#define ByteCodeSPIRV(shaderName) nullptr, 0
#endif

#define ByteCodeFromName(shaderName, shaderIdentifier) { shaderName, "main", ByteCodeDXIL(shaderIdentifier), ByteCodeSPIRV(shaderIdentifier) }

    m_pipelineBuilder.SetAPI(config.renderAPI);

    m_pipelineBuilder.AddStaticSamplerDesc({ {ommSamplerDesc{ommTextureAddressMode_Wrap, ommTextureFilterMode_Linear} , 0} });
    m_pipelineBuilder.AddStaticSamplerDesc({ {ommSamplerDesc{ommTextureAddressMode_Mirror, ommTextureFilterMode_Linear} , 1} });
    m_pipelineBuilder.AddStaticSamplerDesc({ {ommSamplerDesc{ommTextureAddressMode_Clamp, ommTextureFilterMode_Linear} , 2} });
    m_pipelineBuilder.AddStaticSamplerDesc({ {ommSamplerDesc{ommTextureAddressMode_Border, ommTextureFilterMode_Linear} , 3} });

    m_pipelineBuilder.AddStaticSamplerDesc({ {ommSamplerDesc{ommTextureAddressMode_Wrap, ommTextureFilterMode_Nearest} , 4}});
    m_pipelineBuilder.AddStaticSamplerDesc({ {ommSamplerDesc{ommTextureAddressMode_Mirror, ommTextureFilterMode_Nearest} , 5} });
    m_pipelineBuilder.AddStaticSamplerDesc({ {ommSamplerDesc{ommTextureAddressMode_Clamp, ommTextureFilterMode_Nearest} , 6} });
    m_pipelineBuilder.AddStaticSamplerDesc({ {ommSamplerDesc{ommTextureAddressMode_Border, ommTextureFilterMode_Nearest} , 7} });

    m_pipelines.ommClearBufferIdx = m_pipelineBuilder.AddComputePipeline(
        ByteCodeFromName("omm_clear_buffer.cs", omm_clear_buffer_cs),
        m_pipelines.ommClearBufferBindings.GetRanges(), m_pipelines.ommClearBufferBindings.GetNumRanges());

    m_pipelines.ommInitBuffersCsIdx = m_pipelineBuilder.AddComputePipeline(
        ByteCodeFromName("omm_init_buffers_cs.cs", omm_init_buffers_cs_cs),
        m_pipelines.ommInitBuffersCsBindings.GetRanges(), m_pipelines.ommInitBuffersCsBindings.GetNumRanges());

    m_pipelines.ommInitBuffersGfxIdx = m_pipelineBuilder.AddComputePipeline(
        ByteCodeFromName("omm_init_buffers_gfx.cs", omm_init_buffers_gfx_cs),
        m_pipelines.ommInitBuffersGfxBindings.GetRanges(), m_pipelines.ommInitBuffersGfxBindings.GetNumRanges());

    m_pipelines.ommWorkSetupBakeOnlyCsIdx = m_pipelineBuilder.AddComputePipeline(
        ByteCodeFromName("omm_work_setup_bake_only_cs.cs", omm_work_setup_bake_only_cs_cs),
        m_pipelines.ommWorkSetupBakeOnlyCsBindings.GetRanges(), m_pipelines.ommWorkSetupBakeOnlyCsBindings.GetNumRanges());

    m_pipelines.ommWorkSetupCsIdx = m_pipelineBuilder.AddComputePipeline(
        ByteCodeFromName("omm_work_setup_cs.cs", omm_work_setup_cs_cs),
         m_pipelines.ommWorkSetupCsBindings.GetRanges(), m_pipelines.ommWorkSetupCsBindings.GetNumRanges());

    m_pipelines.ommWorkSetupGfxIdx = m_pipelineBuilder.AddComputePipeline(
        ByteCodeFromName("omm_work_setup_gfx.cs", omm_work_setup_gfx_cs),
        m_pipelines.ommWorkSetupGfxBindings.GetRanges(), m_pipelines.ommWorkSetupGfxBindings.GetNumRanges());

    m_pipelines.ommWorkSetupBakeOnlyGfxIdx = m_pipelineBuilder.AddComputePipeline(
        ByteCodeFromName("omm_work_setup_bake_only_gfx.cs", omm_work_setup_bake_only_gfx_cs),
        m_pipelines.ommWorkSetupBakeOnlyGfxBindings.GetRanges(), m_pipelines.ommWorkSetupBakeOnlyGfxBindings.GetNumRanges());

    m_pipelines.ommPostBuildInfoBuffersIdx = m_pipelineBuilder.AddComputePipeline(
        ByteCodeFromName("omm_post_build_info.cs", omm_post_build_info_cs),
        m_pipelines.ommPostBuildInfoBindings.GetRanges(), m_pipelines.ommPostBuildInfoBindings.GetNumRanges());

    m_pipelines.ommRasterizeRIdx = m_pipelineBuilder.AddGraphicsPipeline(
        ByteCodeFromName("omm_rasterize.vs", omm_rasterize_vs),
        ByteCodeFromName("omm_rasterize.gs", omm_rasterize_gs),
        ByteCodeFromName("omm_rasterize_ps_r.ps", omm_rasterize_ps_r_ps),
        true /*ConservativeRasterization*/,
        0 /*NumRenderTargets*/,
        m_pipelines.ommRasterizeBindings.GetRanges(), m_pipelines.ommRasterizeBindings.GetNumRanges());

    m_pipelines.ommRasterizeGIdx = m_pipelineBuilder.AddGraphicsPipeline(
        ByteCodeFromName("omm_rasterize.vs", omm_rasterize_vs),
        ByteCodeFromName("omm_rasterize.gs", omm_rasterize_gs),
        ByteCodeFromName("omm_rasterize_ps_g.ps", omm_rasterize_ps_g_ps),
        true /*ConservativeRasterization*/,
        0 /*NumRenderTargets*/,
        m_pipelines.ommRasterizeBindings.GetRanges(), m_pipelines.ommRasterizeBindings.GetNumRanges());

    m_pipelines.ommRasterizeBIdx = m_pipelineBuilder.AddGraphicsPipeline(
        ByteCodeFromName("omm_rasterize.vs", omm_rasterize_vs),
        ByteCodeFromName("omm_rasterize.gs", omm_rasterize_gs),
        ByteCodeFromName("omm_rasterize_ps_b.ps", omm_rasterize_ps_b_ps),
        true /*ConservativeRasterization*/,
        0 /*NumRenderTargets*/,
        m_pipelines.ommRasterizeBindings.GetRanges(), m_pipelines.ommRasterizeBindings.GetNumRanges());

    m_pipelines.ommRasterizeAIdx = m_pipelineBuilder.AddGraphicsPipeline(
        ByteCodeFromName("omm_rasterize.vs", omm_rasterize_vs),
        ByteCodeFromName("omm_rasterize.gs", omm_rasterize_gs),
        ByteCodeFromName("omm_rasterize_ps_a.ps", omm_rasterize_ps_a_ps),
        true /*ConservativeRasterization*/,
        0 /*NumRenderTargets*/,
        m_pipelines.ommRasterizeBindings.GetRanges(), m_pipelines.ommRasterizeBindings.GetNumRanges());

    m_pipelines.ommRasterizeRCsIdx = m_pipelineBuilder.AddComputePipeline(
        ByteCodeFromName("omm_rasterize_cs_r.cs", omm_rasterize_cs_r_cs),
        m_pipelines.ommRasterizeCsBindings.GetRanges(), m_pipelines.ommRasterizeCsBindings.GetNumRanges());

    m_pipelines.ommRasterizeGCsIdx = m_pipelineBuilder.AddComputePipeline(
        ByteCodeFromName("omm_rasterize_cs_g.cs", omm_rasterize_cs_g_cs),
        m_pipelines.ommRasterizeCsBindings.GetRanges(), m_pipelines.ommRasterizeCsBindings.GetNumRanges());

    m_pipelines.ommRasterizeBCsIdx = m_pipelineBuilder.AddComputePipeline(
        ByteCodeFromName("omm_rasterize_cs_b.cs", omm_rasterize_cs_b_cs),
        m_pipelines.ommRasterizeCsBindings.GetRanges(), m_pipelines.ommRasterizeCsBindings.GetNumRanges());

    m_pipelines.ommRasterizeACsIdx = m_pipelineBuilder.AddComputePipeline(
        ByteCodeFromName("omm_rasterize_cs_a.cs", omm_rasterize_cs_a_cs),
        m_pipelines.ommRasterizeCsBindings.GetRanges(), m_pipelines.ommRasterizeCsBindings.GetNumRanges());

    m_pipelines.ommCompressIdx = m_pipelineBuilder.AddComputePipeline(
        ByteCodeFromName("omm_compress.cs", omm_compress_cs),
        m_pipelines.ommCompressBindings.GetRanges(), m_pipelines.ommCompressBindings.GetNumRanges());

    m_pipelines.ommDescPatchIdx = m_pipelineBuilder.AddComputePipeline(
        ByteCodeFromName("omm_desc_patch.cs", omm_desc_patch_cs),
        m_pipelines.ommDescPatchBindings.GetRanges(), m_pipelines.ommDescPatchBindings.GetNumRanges());

    m_pipelines.ommIndexWriteIdx = m_pipelineBuilder.AddComputePipeline(
        ByteCodeFromName("omm_index_write.cs", omm_index_write_cs),
        m_pipelines.ommIndexWriteBindings.GetRanges(), m_pipelines.ommIndexWriteBindings.GetNumRanges());

    m_pipelines.ommRenderTargetClearDebugIdx = m_pipelineBuilder.AddGraphicsPipeline(
        ByteCodeFromName("omm_rasterize_debug.vs", omm_rasterize_debug_vs),
        PipelineBuilder::ByteCode(),
        ByteCodeFromName("omm_render_target_clear.ps", omm_render_target_clear_ps),
        false /*ConservativeRasterization*/,
        1 /*NumRenderTargets*/,
        m_pipelines.ommRenderTargetClearDebugBindings.GetRanges(), m_pipelines.ommRenderTargetClearDebugBindings.GetNumRanges());

    m_pipelines.ommRasterizeDebugIdx = m_pipelineBuilder.AddGraphicsPipeline(
        ByteCodeFromName("omm_rasterize_debug.vs", omm_rasterize_debug_vs),
        PipelineBuilder::ByteCode(),
        ByteCodeFromName("omm_rasterize_debug.ps", omm_rasterize_debug_ps),
        false /*ConservativeRasterization*/,
        1 /*NumRenderTargets*/,
        m_pipelines.ommRasterizeDebugBindings.GetRanges(), m_pipelines.ommRasterizeDebugBindings.GetNumRanges());

    m_pipelineBuilder.Finalize();
    return ommResult_SUCCESS;
}

ommResult PipelineImpl::GetPipelineDesc(const ommGpuPipelineInfoDesc** outPipelineDesc)
{
    if (outPipelineDesc == nullptr)
        return m_log.InvalidArg("[Invalid Arg] - PipelineDesc is null");

    *outPipelineDesc = &m_pipelineBuilder._desc;
    return ommResult_SUCCESS;
}

ommResult PipelineImpl::GetPreDispatchInfo(const ommGpuDispatchConfigDesc& config, PreDispatchInfo& outInfo) const
{
    const bool doSetup = (((uint32_t)config.bakeFlags & (uint32_t)ommGpuBakeFlags_PerformSetup) == (uint32_t)ommGpuBakeFlags_PerformSetup);
    const bool doBake = (((uint32_t)config.bakeFlags & (uint32_t)ommGpuBakeFlags_PerformBake) == (uint32_t)ommGpuBakeFlags_PerformBake);
    const bool enablePostDispatchInfoStats = (((uint32_t)config.bakeFlags & (uint32_t)ommGpuBakeFlags_EnablePostDispatchInfoStats) == (uint32_t)ommGpuBakeFlags_EnablePostDispatchInfoStats);
    const bool computeOnly = (((uint32_t)config.bakeFlags & (uint32_t)ommGpuBakeFlags_ComputeOnly) == (uint32_t)ommGpuBakeFlags_ComputeOnly);
    const bool enableTexCoordDedup = ((uint32_t)config.bakeFlags & (uint32_t)ommGpuBakeFlags_DisableTexCoordDeduplication) == 0;
    const bool enableSpecialIndices = ((uint32_t)config.bakeFlags & (uint32_t)ommGpuBakeFlags_DisableSpecialIndices) != (uint32_t)ommGpuBakeFlags_DisableSpecialIndices;

    const uint32_t primitiveCount = config.indexCount / 3;
    const uint32_t defaultAlignment = 128;

    outInfo.numTransientPoolBuffers = 0;
    outInfo.scratchBuffer                   = { "scratchBuffer",                ommGpuResourceType_TRANSIENT_POOL_BUFFER, 0xFFFFFFFF, BufferHeapAlloc() };
    outInfo.scratchBuffer0                  = { "scratchBuffer0",               ommGpuResourceType_TRANSIENT_POOL_BUFFER, 0xFFFFFFFF, BufferHeapAlloc() };
    outInfo.indArgBuffer                    = { "indArgBuffer",                 ommGpuResourceType_TRANSIENT_POOL_BUFFER, 0xFFFFFFFF, BufferHeapAlloc() };
    outInfo.debugBuffer                     = { "debugBuffer",                  ommGpuResourceType_TRANSIENT_POOL_BUFFER, 0xFFFFFFFF, BufferHeapAlloc() };

    // Todo: rename this to "workItemsBuffer"
    {
        const size_t rasterItemSize = (size_t)primitiveCount * ((size_t)config.maxSubdivisionLevel + 1) * sizeof(uint32_t) * 2;
        RETURN_STATUS_IF_FAILED(outInfo.scratchBuffer.Allocate(rasterItemSize, defaultAlignment, outInfo.rasterItemsBuffer));
    }

    // Allocate memory - Memory must be allocated first, as the available scratch memory impact the
    // worst case number of batches required to complete the workload.
    if (enableTexCoordDedup && doSetup)
    {
        // Hash table consists of one entry per primitive. Each entry contains stores a hash and primitive index.
        const uint32_t kHashTableLoadFactor = 16; // Why load factor of 16? Not sure.

        const size_t hashTableSize = (size_t)primitiveCount * kHashTableLoadFactor * kHashTableEntrySize;
        RETURN_STATUS_IF_FAILED(outInfo.scratchBuffer.Allocate(hashTableSize, defaultAlignment, outInfo.hashTableBuffer));
    }
    else
    {
        RETURN_STATUS_IF_FAILED(outInfo.scratchBuffer.Allocate(defaultAlignment, defaultAlignment, outInfo.hashTableBuffer));
    }

    {
        // When writing out to the final index buffer we work on index pairs (in 16 bit mode), so we must always have at least primitiveCount as multiple of two.
        const size_t tempOmmIndexBufferSize = (size_t)math::Align<size_t>(primitiveCount, 2u) * sizeof(uint32_t);
        RETURN_STATUS_IF_FAILED(outInfo.scratchBuffer.Allocate(tempOmmIndexBufferSize, defaultAlignment, outInfo.tempOmmIndexBuffer));
    }

    if (doBake && !doSetup)
    {
        const size_t tempOmmBakeScheduleTrackerBufferSize = (size_t)math::Align<size_t>(primitiveCount, 2u) * sizeof(uint32_t);
        RETURN_STATUS_IF_FAILED(outInfo.scratchBuffer.Allocate(tempOmmBakeScheduleTrackerBufferSize, defaultAlignment, outInfo.tempOmmBakeScheduleTrackerBuffer));
    }

    // Allocate space for the special indices buffer.
    if (enableSpecialIndices || enablePostDispatchInfoStats)
    {
        const size_t bakeResultMacroSize = (size_t)primitiveCount * sizeof(uint32_t) * 3;
        RETURN_STATUS_IF_FAILED(outInfo.scratchBuffer0.Allocate(bakeResultMacroSize, defaultAlignment, outInfo.specialIndicesStateBuffer));
    }
    else
    {
        RETURN_STATUS_IF_FAILED(outInfo.scratchBuffer0.Allocate(defaultAlignment, defaultAlignment, outInfo.specialIndicesStateBuffer));
    }

    {
        const uint32_t assertBufferSize = sizeof(uint32_t) * 1024;
        RETURN_STATUS_IF_FAILED(outInfo.debugBuffer.Allocate(assertBufferSize, defaultAlignment, outInfo.assertBuffer));
    }

    if (computeOnly)
    {
        // A buffer storing various counters
        {
            RETURN_STATUS_IF_FAILED(outInfo.scratchBuffer.Allocate(sizeof(uint32_t) * size_t(config.maxSubdivisionLevel + 1), defaultAlignment, outInfo.bakeResultBufferCounter));
            RETURN_STATUS_IF_FAILED(outInfo.scratchBuffer.Allocate(sizeof(uint32_t), defaultAlignment, outInfo.ommArrayAllocatorCounter));
            RETURN_STATUS_IF_FAILED(outInfo.scratchBuffer.Allocate(sizeof(uint32_t), defaultAlignment, outInfo.ommDescAllocatorCounter));
            RETURN_STATUS_IF_FAILED(outInfo.scratchBuffer.Allocate(sizeof(uint32_t), defaultAlignment, outInfo.IEBakeCsThreadCountBuffer));
        }

        {
            const uint32_t IEBakeCountCs = (config.maxSubdivisionLevel + 1);
            const uint32_t IEBakeCountCsSize = IEBakeCountCs * kIndirectDispatchEntryStride;
            RETURN_STATUS_IF_FAILED(outInfo.indArgBuffer.Allocate(IEBakeCountCsSize, defaultAlignment, outInfo.IEBakeCsBuffer));
        }
    }
    else
    {
        // We need this much memroy to perform the baking in a single pass. 
        // The actual amout may be less than this, in which case we have to split up the baking in multiple iterations.
        // For high subdibision levels and large primitive counts, it can become multiple GB.
        // It's for this reason required to be split up in to multiple smaller batches.
        const size_t maxNumMicroTris = bird::GetNumMicroTriangles(config.maxSubdivisionLevel);

        // The rest is reserved for raster output.
        {
            const size_t reservedMemory = outInfo.scratchBuffer.allocator.GetCurrentReservation() + outInfo.scratchBuffer0.allocator.GetCurrentReservation();

            // How much space is left (if any?)
            if (reservedMemory > (size_t)config.maxScratchMemorySize)
                return ommResult_INSUFFICIENT_SCRATCH_MEMORY;

            // remainingScratchMemory - how much memory is left if we respect the provided buget.
            const size_t remainingScratchMemory = (size_t)config.maxScratchMemorySize - reservedMemory;

            // The minimum amount of memory we require to do the baking process in a single dispatch... 
            // we can't allocate below this value.

            const size_t minScratchMemory = (size_t)maxNumMicroTris * 1 /* primitive count */ * (sizeof(uint32_t) * 2);

            if (remainingScratchMemory < minScratchMemory)
                return ommResult_INSUFFICIENT_SCRATCH_MEMORY;

            // The amount of scratch memory we need to perform the baking in a single step.
            const size_t totalScratchMemory = (size_t)maxNumMicroTris * primitiveCount * (sizeof(uint32_t) * 2);

            const size_t scratchMemorySize = std::min(totalScratchMemory, remainingScratchMemory);

            const size_t bakeResultSize = computeOnly ? defaultAlignment : scratchMemorySize;
            RETURN_STATUS_IF_FAILED(outInfo.scratchBuffer0.Allocate(scratchMemorySize, defaultAlignment, outInfo.bakeResultBuffer));

            // If the scratch memory is insufficent we split the baking up in to N steps, where N is [1, primitiveCount]
            outInfo.MaxBatchCount = (uint32_t)math::DivUp<size_t>(totalScratchMemory, scratchMemorySize);

            const bool debug = ((uint32_t)config.bakeFlags & (uint32_t)ommGpuBakeFlags_EnableNsightDebugMode) == (uint32_t)ommGpuBakeFlags_EnableNsightDebugMode;
            if (debug)
            {
                outInfo.MaxBatchCount = primitiveCount;
            }
            OMM_ASSERT(outInfo.MaxBatchCount > 0);
            OMM_ASSERT(outInfo.MaxBatchCount <= primitiveCount);
        }

        // A buffer storing various counters
        {
            RETURN_STATUS_IF_FAILED(outInfo.scratchBuffer.Allocate(sizeof(uint32_t) * size_t(config.maxSubdivisionLevel + 1), defaultAlignment, outInfo.bakeResultBufferCounter));
            RETURN_STATUS_IF_FAILED(outInfo.scratchBuffer.Allocate(sizeof(uint32_t), defaultAlignment, outInfo.ommArrayAllocatorCounter));
            RETURN_STATUS_IF_FAILED(outInfo.scratchBuffer.Allocate(sizeof(uint32_t), defaultAlignment, outInfo.ommDescAllocatorCounter));
            RETURN_STATUS_IF_FAILED(outInfo.scratchBuffer.Allocate(sizeof(uint32_t) * (config.maxSubdivisionLevel + 1) * outInfo.MaxBatchCount, defaultAlignment, outInfo.dispatchIndirectThreadCounter));
            RETURN_STATUS_IF_FAILED(outInfo.scratchBuffer.Allocate(sizeof(uint32_t) * (config.maxSubdivisionLevel + 1) * outInfo.MaxBatchCount, defaultAlignment, outInfo.IEBakeCsThreadCountBuffer));
        }

        {
            const uint32_t indirectDrawCount = (config.maxSubdivisionLevel + 1) * outInfo.MaxBatchCount;
            const uint32_t indirectDrawSize = indirectDrawCount * kIndirectDispatchEntryStride;
            RETURN_STATUS_IF_FAILED(outInfo.indArgBuffer.Allocate(indirectDrawSize, defaultAlignment, outInfo.IEBakeBuffer));
        }

        {
            const uint32_t indirectPostCsCount = (config.maxSubdivisionLevel + 1) * outInfo.MaxBatchCount;
            const uint32_t indirectPostCsSize = indirectPostCsCount * kIndirectDispatchEntryStride;
            RETURN_STATUS_IF_FAILED(outInfo.indArgBuffer.Allocate(indirectPostCsSize, defaultAlignment, outInfo.IECompressCsBuffer));
        }
    }

    outInfo.numTransientPoolBuffers = 0;
    auto AssignPoolIndex = [&outInfo](BufferResource& resource)
    {
        if (resource.allocator.GetCurrentReservation() != 0)
            resource.indexInPool = outInfo.numTransientPoolBuffers++;
    };
    AssignPoolIndex(outInfo.scratchBuffer);
    AssignPoolIndex(outInfo.scratchBuffer0);
    AssignPoolIndex(outInfo.indArgBuffer);
    AssignPoolIndex(outInfo.debugBuffer);

    return ommResult_SUCCESS;
}

ommResult PipelineImpl::GetPreDispatchInfo(const ommGpuDispatchConfigDesc& config, ommGpuPreDispatchInfo* outPreBuildInfo) const
{
    if (!outPreBuildInfo)
        return m_log.InvalidArg("[Invalid Arg] - preBuildInfo is null");

    const bool force32BitIndices = ((uint32_t)config.bakeFlags & (uint32_t)ommGpuBakeFlags_Force32BitIndices) == (uint32_t)ommGpuBakeFlags_Force32BitIndices;
    const bool doBake            = (((uint32_t)config.bakeFlags & (uint32_t)ommGpuBakeFlags_PerformBake) == (uint32_t)ommGpuBakeFlags_PerformBake);

    constexpr uint32_t kNumSpecialIndices = 4;

    const uint32_t primitiveCount       = config.indexCount / 3;
    const size_t maxNumMicroTris        = bird::GetNumMicroTriangles(config.maxSubdivisionLevel);
    const size_t bitsPerState           = size_t(config.globalFormat);
    const size_t vmArraySizeInBits      = size_t(primitiveCount) * std::max<size_t>(maxNumMicroTris * bitsPerState, 32u);
    ommIndexFormat outOmmIndexBufferFormat = primitiveCount < std::numeric_limits<int16_t>::max() - kNumSpecialIndices ? ommIndexFormat_UINT_16 : ommIndexFormat_UINT_32;
    if (force32BitIndices)
        outOmmIndexBufferFormat = ommIndexFormat_UINT_32;

    const size_t indexBufferFormatSize  = outOmmIndexBufferFormat == ommIndexFormat_UINT_16 ? 2 : 4;

    const size_t outMaxTheoreticalOmmArraySizeInBytes   = math::Align<size_t>(math::DivUp<size_t>(vmArraySizeInBits, 8u), 4u);

    const size_t outOmmArraySizeInBytes                 = std::min<size_t>(outMaxTheoreticalOmmArraySizeInBytes, config.maxOutOmmArraySize);
    const size_t outOmmDescSizeInBytes                  = primitiveCount * sizeof(uint64_t);
    const size_t outOmmIndexBufferSizeInBytes           = math::Align<size_t>(primitiveCount * indexBufferFormatSize, 4u);
    const size_t outOmmHistogramSizeInBytes             = (size_t(config.maxSubdivisionLevel) + 1) * 2 * sizeof(uint64_t);
    const size_t outOmmPostDispatchInfoSizeInBytes      = sizeof(ommGpuPostDispatchInfo);

    if (outOmmDescSizeInBytes > std::numeric_limits<uint32_t>::max())
        return ommResult_FAILURE;
    if (outOmmIndexBufferSizeInBytes > std::numeric_limits<uint32_t>::max())
        return ommResult_FAILURE;
    if (outOmmHistogramSizeInBytes > std::numeric_limits<uint32_t>::max())
        return ommResult_FAILURE;

    auto SafeCast = [](uint32_t& outVal, size_t val)->ommResult
    {
        if (val > std::numeric_limits<uint32_t>::max())
            return ommResult_FAILURE;
        outVal = (uint32_t)val;
        return ommResult_SUCCESS;
    };

    PreDispatchInfo info;
    RETURN_STATUS_IF_FAILED(GetPreDispatchInfo(config, info));

    outPreBuildInfo->numTransientPoolBuffers = info.numTransientPoolBuffers;

    auto AssignPoolBufferSize = [&outPreBuildInfo](const BufferResource& resource)
    {
        if (resource.indexInPool != 0xFFFFFFFF)
            outPreBuildInfo->transientPoolBufferSizeInBytes[resource.indexInPool] = resource.allocator.GetCurrentReservation();
    };
    AssignPoolBufferSize(info.scratchBuffer);
    AssignPoolBufferSize(info.scratchBuffer0);
    AssignPoolBufferSize(info.indArgBuffer);
    AssignPoolBufferSize(info.debugBuffer);

    outPreBuildInfo->outOmmIndexCount = primitiveCount;
    RETURN_STATUS_IF_FAILED(SafeCast(outPreBuildInfo->outOmmArrayHistogramSizeInBytes, outOmmHistogramSizeInBytes));
    RETURN_STATUS_IF_FAILED(SafeCast(outPreBuildInfo->outOmmArraySizeInBytes, outOmmArraySizeInBytes));
    RETURN_STATUS_IF_FAILED(SafeCast(outPreBuildInfo->outOmmDescSizeInBytes, outOmmDescSizeInBytes));
    outPreBuildInfo->outOmmIndexBufferFormat = outOmmIndexBufferFormat;
    RETURN_STATUS_IF_FAILED(SafeCast(outPreBuildInfo->outOmmIndexBufferSizeInBytes, outOmmIndexBufferSizeInBytes));
    RETURN_STATUS_IF_FAILED(SafeCast(outPreBuildInfo->outOmmIndexHistogramSizeInBytes, outOmmHistogramSizeInBytes));
    RETURN_STATUS_IF_FAILED(SafeCast(outPreBuildInfo->outOmmPostDispatchInfoSizeInBytes, outOmmPostDispatchInfoSizeInBytes));

    return ommResult_SUCCESS;
}

struct ScopedLabel
{
    template<typename... TArgs>
    ScopedLabel(PassBuilder& builder, TArgs&&... args) : _builder(builder)
    {
        _builder.PushLabel(std::forward<TArgs>(args)...);
    }

    ~ScopedLabel()
    {
        _builder.PopLabel();
    }
private:
    PassBuilder& _builder;
};

#define _SCOPED_LABEL(variableName, ...) ScopedLabel variableName(m_passBuilder, __VA_ARGS__);
#define SCOPED_LABEL(...) _SCOPED_LABEL(scopedLabel_##__LINE__, __VA_ARGS__);

ommResult PipelineImpl::InitGlobalConstants(const ommGpuDispatchConfigDesc& config, const PreDispatchInfo& info, GlobalConstants& cbuffer) const
{
    ommGpuPreDispatchInfo preBuildInfo;
    RETURN_STATUS_IF_FAILED(GetPreDispatchInfo(config, &preBuildInfo));

    const uint32_t primitiveCount = config.indexCount / 3;
    const uint32_t hashTableEntryCount = info.hashTableBuffer.GetSize() / kHashTableEntrySize;

    const bool IsOmmIndexFormat16bit = preBuildInfo.outOmmIndexBufferFormat == ommIndexFormat_UINT_16;
    const bool enableSpecialIndices = ((uint32_t)config.bakeFlags & (uint32_t)ommGpuBakeFlags_DisableSpecialIndices) != (uint32_t)ommGpuBakeFlags_DisableSpecialIndices;
    const bool enableTexCoordDeduplication = (((uint32_t)config.bakeFlags & (uint32_t)ommGpuBakeFlags_DisableTexCoordDeduplication) != (uint32_t)ommGpuBakeFlags_DisableTexCoordDeduplication);
    const bool computeOnly = (((uint32_t)config.bakeFlags & (uint32_t)ommGpuBakeFlags_ComputeOnly) == (uint32_t)ommGpuBakeFlags_ComputeOnly);
    const bool doSetup = (((uint32_t)config.bakeFlags & (uint32_t)ommGpuBakeFlags_PerformSetup) == (uint32_t)ommGpuBakeFlags_PerformSetup);
    const bool doBake = (((uint32_t)config.bakeFlags & (uint32_t)ommGpuBakeFlags_PerformBake) == (uint32_t)ommGpuBakeFlags_PerformBake);
    const bool enablePostDispatchInfoStats = (((uint32_t)config.bakeFlags & (uint32_t)ommGpuBakeFlags_EnablePostDispatchInfoStats) == (uint32_t)ommGpuBakeFlags_EnablePostDispatchInfoStats);
    const bool enableLevelLine = (((uint32_t)config.bakeFlags & (uint32_t)ommGpuBakeFlags_DisableLevelLineIntersection) != (uint32_t)ommGpuBakeFlags_DisableLevelLineIntersection);
    
    // The kMaxViewportPeriods dictates how many multiples of the alpha texture we allow to be rasterized,
    // wrap sample modes may extend beyond the texture dimensions (or below zero).
    // To avoid having these primitives clipped we increase the viewport size to accomodate for this type of periodic texture mapping.

    const int32_t kViewportScale    = 5; // Increasing this to 6 fails... TODO: investigate why!

    const float2 viewportSize       = float2((2 * kViewportScale + 1) * config.alphaTextureWidth, (2 * kViewportScale + 1) * config.alphaTextureHeight);
    const float2 viewportOffset     = float2(kViewportScale * config.alphaTextureWidth, kViewportScale * config.alphaTextureHeight);

    cbuffer = {0, };
    cbuffer.IndexCount                                 = config.indexCount;
    cbuffer.PrimitiveCount                             = primitiveCount;
    cbuffer.MaxBatchCount                              = info.MaxBatchCount;
    cbuffer.MaxOutOmmArraySize                         = preBuildInfo.outOmmArraySizeInBytes;
    cbuffer.IsOmmIndexFormat16bit                      = IsOmmIndexFormat16bit;
    cbuffer.DoSetup                                    = doSetup;
    cbuffer.EnablePostDispatchInfoStats                = enablePostDispatchInfoStats && doBake;
    cbuffer.IndirectDispatchEntryStride                = kIndirectDispatchEntryStride;
    cbuffer.SamplerIndex                               = m_pipelineBuilder.GetStaticSamplerIndex(config.runtimeSamplerDesc);
    cbuffer.BakeResultBufferSize                       = info.bakeResultBuffer.GetSize();
    cbuffer.ViewportSize                               = viewportSize;
    cbuffer.ViewportOffset                             = viewportOffset;
    cbuffer.InvViewportSize                            = float2(1.f / cbuffer.ViewportSize.x, 1.f / cbuffer.ViewportSize.y);
    cbuffer.MaxNumSubdivisionLevels                    = config.maxSubdivisionLevel + 1;
    cbuffer.MaxSubdivisionLevel                        = config.maxSubdivisionLevel;
    cbuffer.OMMFormat                                   = (uint32_t)config.globalFormat;
    cbuffer.TexCoordHashTableEntryCount                = hashTableEntryCount;
    cbuffer.DynamicSubdivisionScale                    = config.dynamicSubdivisionScale;
    cbuffer.TexSize                                    = float2(config.alphaTextureWidth, config.alphaTextureHeight);
    static_assert(sizeof(float2) == sizeof(float) * 2);
    cbuffer.InvTexSize                                 = 1.f / cbuffer.TexSize;
    cbuffer.TexCoord1Format                            = (uint32_t)config.texCoordFormat;
    cbuffer.TexCoord1Offset                            = config.texCoordOffsetInBytes;
    cbuffer.TexCoord1Stride                            = config.texCoordStrideInBytes == 0 ? GetTexCoordFormatSize(config.texCoordFormat) : config.texCoordStrideInBytes;
    cbuffer.AlphaCutoff                                = config.alphaCutoff;
    cbuffer.AlphaCutoffGT                              = (uint32_t)config.alphaCutoffGT;
    cbuffer.AlphaCutoffLE                              = (uint32_t)config.alphaCutoffLE;
    cbuffer.AlphaTextureChannel                        = config.alphaTextureChannel;
    cbuffer.FilterType                                 = (uint32_t)config.runtimeSamplerDesc.filter;
    cbuffer.EnableLevelLine                            = (uint32_t)enableLevelLine;
    cbuffer.EnableSpecialIndices                       = (uint32_t)enableSpecialIndices;
    cbuffer.EnableTexCoordDeduplication                = (uint32_t)enableTexCoordDeduplication;
    cbuffer.IEBakeBufferOffset                         = info.IEBakeBuffer.GetBufferOffset();
    cbuffer.IEBakeCsBufferOffset                       = info.IEBakeCsBuffer.GetBufferOffset();
    cbuffer.IECompressCsBufferOffset                   = info.IECompressCsBuffer.GetBufferOffset();
    cbuffer.BakeResultBufferCounterBufferOffset        = info.bakeResultBufferCounter.GetBufferOffset();
    cbuffer.OmmArrayAllocatorCounterBufferOffset       = info.ommArrayAllocatorCounter.GetBufferOffset();
    cbuffer.OmmDescAllocatorCounterBufferOffset        = info.ommDescAllocatorCounter.GetBufferOffset();
    cbuffer.DispatchIndirectThreadCountBufferOffset    = info.dispatchIndirectThreadCounter.GetBufferOffset();
    cbuffer.IEBakeCsThreadCountBufferOffset            = info.IEBakeCsThreadCountBuffer.GetBufferOffset();
    cbuffer.RasterItemsBufferOffset                    = info.rasterItemsBuffer.GetBufferOffset();
    cbuffer.HashTableBufferOffset                      = info.hashTableBuffer.GetBufferOffset();
    cbuffer.TempOmmIndexBufferOffset                   = info.tempOmmIndexBuffer.GetBufferOffset();
    cbuffer.TempOmmBakeScheduleTrackerBufferOffset     = info.tempOmmBakeScheduleTrackerBuffer.GetBufferOffset();
    cbuffer.BakeResultBufferOffset                     = info.bakeResultBuffer.GetBufferOffset();
    cbuffer.SpecialIndicesStateBufferOffset            = info.specialIndicesStateBuffer.GetBufferOffset();
    cbuffer.AssertBufferOffset                         = info.assertBuffer.GetBufferOffset();
    static_assert(sizeof(float2) == sizeof(float) * 2);
    static_assert(sizeof(uint2) == sizeof(uint32_t) * 2);
    return ommResult_SUCCESS;
}

#define BEGIN_PASS(name, type, binding) \
    { \
        auto _name = name;\
        PassBuilder::PassConfig p(m_stdAllocator, type, binding, enableValidation);

#define END_PASS() \
        m_passBuilder.FinalizePass(_name, p);\
    }

ommResult PipelineImpl::GetDispatchDesc(const ommGpuDispatchConfigDesc& config, const ommGpuDispatchChain** outDispatchDesc)
{
    if (outDispatchDesc == nullptr)
        return m_log.InvalidArg("[Invalid Arg] - dispatchDesc is null");

    RETURN_STATUS_IF_FAILED(Validate(config));

    m_passBuilder.Reset();

    ommGpuPreDispatchInfo preBuildInfo;
    RETURN_STATUS_IF_FAILED(GetPreDispatchInfo(config, &preBuildInfo));

    PreDispatchInfo info;
    GetPreDispatchInfo(config, info);

    GlobalConstants cbuffer;
    RETURN_STATUS_IF_FAILED(InitGlobalConstants(config, info, cbuffer));
    m_passBuilder.SetGlobalCbuffer((const uint8_t*)&cbuffer, sizeof(cbuffer));

    const uint32_t primitiveCount = config.indexCount / 3;
    const bool computeOnly = (((uint32_t)config.bakeFlags & (uint32_t)ommGpuBakeFlags_ComputeOnly) == (uint32_t)ommGpuBakeFlags_ComputeOnly);
    const bool doSetup = (((uint32_t)config.bakeFlags & (uint32_t)ommGpuBakeFlags_PerformSetup) == (uint32_t)ommGpuBakeFlags_PerformSetup);
    const bool doBake = (((uint32_t)config.bakeFlags & (uint32_t)ommGpuBakeFlags_PerformBake) == (uint32_t)ommGpuBakeFlags_PerformBake);
    const bool IsOmmIndexFormat16bit = preBuildInfo.outOmmIndexBufferFormat == ommIndexFormat_UINT_16;

    bool enableValidation = false;

    {
        auto ClearBuffer = [&](const char* name, const BufferResource* resource) {
            SCOPED_LABEL(name);

            BEGIN_PASS(name,  ommGpuDispatchType_Compute, m_pipelines.ommClearBufferBindings);
                p.UseGlobalCbuffer();
                p.BindResource("u_targetBuffer", resource->type, resource->indexInPool);

                const uint32_t byteSize = resource->allocator.GetCurrentReservation();
                OMM_ASSERT(byteSize % 4 == 0);
                const uint32_t numElements = resource->allocator.GetCurrentReservation() / 4;

                CBufferWriter& lCb = p.AddComputeDispatch(m_pipelines.ommClearBufferIdx, math::DivUp<uint32_t>(numElements, 128u), 1);
                lCb.WriteDW(0 /*ClearValue*/);
                lCb.WriteDW(numElements /*NumElements*/);
                lCb.WriteDW(0 /*BufferOffset*/);
                for (uint32_t i = 0; i < 5u; ++i)
                    lCb.WriteDW(0u /*dummy*/);
            END_PASS();
        };

        auto ClearResource = [&](const char* name, const ommGpuResourceType resourceType, uint32_t byteSize) {
            SCOPED_LABEL(name);

            BEGIN_PASS(name,  ommGpuDispatchType_Compute, m_pipelines.ommClearBufferBindings);
            p.UseGlobalCbuffer();
            p.BindResource("u_targetBuffer", resourceType);

            OMM_ASSERT(byteSize % 4 == 0);
            const uint32_t numElements = byteSize / 4;

            const uint32_t threadGroupCountX = math::DivUp<uint32_t>(numElements, 128u);
            OMM_ASSERT(threadGroupCountX != 0);

            CBufferWriter& lCb = p.AddComputeDispatch(m_pipelines.ommClearBufferIdx, threadGroupCountX, 1);
            lCb.WriteDW(0 /*ClearValue*/);
            lCb.WriteDW(numElements /*NumElements*/);
            lCb.WriteDW(0 /*BufferOffset*/);
            for (uint32_t i = 0; i < 5u; ++i)
                lCb.WriteDW(0u /*dummy*/);
            END_PASS();
        };

        if (info.scratchBuffer.allocator.GetCurrentReservation() != 0)
            ClearBuffer("ClearScratchMemory0", &info.scratchBuffer);
        if (info.scratchBuffer0.allocator.GetCurrentReservation() != 0)
            ClearBuffer("ClearScratchMemory1", &info.scratchBuffer0);
        if (info.indArgBuffer.allocator.GetCurrentReservation() != 0)
            ClearBuffer("ClearScratchMemory2", &info.indArgBuffer);
        if (info.debugBuffer.allocator.GetCurrentReservation() != 0)
            ClearBuffer("ClearScratchMemory3", &info.debugBuffer);
    }

    if (computeOnly)
    {
        {
            SCOPED_LABEL("Init");

            m_passBuilder.PushPass(
                "InitCs",  ommGpuDispatchType_Compute, m_pipelines.ommInitBuffersCsBindings,
                [this, &config, &info](PassBuilder::PassConfig& p)
                {
                    p.UseGlobalCbuffer();
                    p.BindSubRange("IEBakeCsBuffer", info.IEBakeCsBuffer);
                    p.BindResource("u_ommDescArrayHistogramBuffer", ommGpuResourceType_OUT_OMM_DESC_ARRAY_HISTOGRAM);
                    p.BindResource("u_ommIndexHistogramBuffer", ommGpuResourceType_OUT_OMM_INDEX_HISTOGRAM);
                    p.AddComputeDispatch(m_pipelines.ommInitBuffersCsIdx, math::DivUp<uint32_t>(config.maxSubdivisionLevel + 1, 128u), 1);
                }, enableValidation);
        }

        if (doSetup)
        {
            SCOPED_LABEL("WorkSetupCs");

            m_passBuilder.PushPass(
                "WorkSetupCs", ommGpuDispatchType_Compute, m_pipelines.ommWorkSetupCsBindings,
                [this, &config, &info, primitiveCount](PassBuilder::PassConfig& p)
                {
                    p.UseGlobalCbuffer();

                    p.BindResource("t_indexBuffer", ommGpuResourceType_IN_INDEX_BUFFER);
                    p.BindResource("t_texCoordBuffer", ommGpuResourceType_IN_TEXCOORD_BUFFER);
                    p.BindResource("u_ommDescArrayBuffer", ommGpuResourceType_OUT_OMM_DESC_ARRAY);

                    p.BindResource("u_ommDescArrayHistogramBuffer", ommGpuResourceType_OUT_OMM_DESC_ARRAY_HISTOGRAM);

                    p.BindSubRange("HashTableBuffer", info.hashTableBuffer);
                    p.BindSubRange("TempOmmIndexBuffer", info.tempOmmIndexBuffer);
                    p.BindSubRange("OmmArrayAllocatorCounterBuffer", info.ommArrayAllocatorCounter);
                    p.BindSubRange("OmmDescAllocatorCounterBuffer", info.ommDescAllocatorCounter);
                    p.BindSubRange("IEBakeCsThreadCountBuffer", info.IEBakeCsThreadCountBuffer);
                    p.BindSubRange("IEBakeCsBuffer", info.IEBakeCsBuffer);
                    p.BindSubRange("BakeResultBufferCounterBuffer", info.bakeResultBufferCounter);
                    p.BindSubRange("RasterItemsBuffer", info.rasterItemsBuffer);

                    p.AddComputeDispatch(m_pipelines.ommWorkSetupCsIdx, math::DivUp<uint32_t>(primitiveCount, 128u), 1);
                }, enableValidation);
        }
        else
        {
            SCOPED_LABEL("WorkSetupBakeOnlyCs");

            m_passBuilder.PushPass(
                "WorkSetupBakeOnlyCs", ommGpuDispatchType_Compute, m_pipelines.ommWorkSetupBakeOnlyCsBindings,
                [this, &config, &info, primitiveCount](PassBuilder::PassConfig& p)
                {
                    p.UseGlobalCbuffer();

                    p.BindResource("t_ommDescArrayBuffer", ommGpuResourceType_OUT_OMM_DESC_ARRAY);
                    p.BindResource("t_ommIndexBuffer", ommGpuResourceType_OUT_OMM_INDEX_BUFFER);

                    p.BindSubRange("TempOmmIndexBuffer", info.tempOmmIndexBuffer);
                    p.BindSubRange("OmmArrayAllocatorCounterBuffer", info.ommArrayAllocatorCounter);
                    p.BindSubRange("OmmDescAllocatorCounterBuffer", info.ommDescAllocatorCounter);
                    p.BindSubRange("TempOmmBakeScheduleTrackerBuffer", info.tempOmmBakeScheduleTrackerBuffer);
                    p.BindSubRange("IEBakeCsThreadCountBuffer", info.IEBakeCsThreadCountBuffer);
                    p.BindSubRange("BakeResultBufferCounterBuffer", info.bakeResultBufferCounter);
                    p.BindSubRange("RasterItemsBuffer", info.rasterItemsBuffer);
                    p.BindSubRange("IEBakeCsBuffer", info.IEBakeCsBuffer);

                    p.AddComputeDispatch(m_pipelines.ommWorkSetupBakeOnlyCsIdx, math::DivUp<uint32_t>(primitiveCount, 128u), 1);
                }, enableValidation);
        }

        if (doSetup)
        {
            SCOPED_LABEL("PostBuildInfo");

            m_passBuilder.PushPass(
                "PostBuildInfo",  ommGpuDispatchType_Compute, m_pipelines.ommPostBuildInfoBindings,
                [this, &config, &info, primitiveCount](PassBuilder::PassConfig& p)
                {
                    p.UseGlobalCbuffer();

                    p.BindResource("u_postBuildInfo", ommGpuResourceType_OUT_POST_DISPATCH_INFO);

                    p.BindSubRange("OmmArrayAllocatorCounterBuffer", info.ommArrayAllocatorCounter);
                    p.BindSubRange("OmmDescAllocatorCounterBuffer", info.ommDescAllocatorCounter);

                    p.AddComputeDispatch(m_pipelines.ommPostBuildInfoBuffersIdx, 1, 1);
                }, enableValidation);
        }

        if (doBake)
        {
            auto PushBakeRasterizeCs = [&](const char* debugName, uint32_t subdivisionLevel) {

                BEGIN_PASS(debugName,  ommGpuDispatchType_ComputeIndirect, m_pipelines.ommRasterizeCsBindings);
                p.UseGlobalCbuffer();
                p.BindResource("t_alphaTexture", ommGpuResourceType_IN_ALPHA_TEXTURE);
                p.BindResource("t_indexBuffer", ommGpuResourceType_IN_INDEX_BUFFER);
                p.BindResource("t_texCoordBuffer", ommGpuResourceType_IN_TEXCOORD_BUFFER);
                p.BindResource("u_vmArrayBuffer", ommGpuResourceType_OUT_OMM_ARRAY_DATA);

                p.BindSubRange("RasterItemsBuffer", info.rasterItemsBuffer);
                p.BindSubRange("IEBakeCsThreadCountBuffer", info.IEBakeCsThreadCountBuffer);
                p.BindSubRange("SpecialIndicesStateBuffer", info.specialIndicesStateBuffer);

                auto GetPipelineIndex = [&](uint alphaTextureChannel) {
                    if (alphaTextureChannel == 0)
                        return m_pipelines.ommRasterizeRCsIdx;
                    else if (alphaTextureChannel == 1)
                        return m_pipelines.ommRasterizeGCsIdx;
                    else if (alphaTextureChannel == 2)
                        return m_pipelines.ommRasterizeBCsIdx;
                    // else  if (alphaTextureChannel == 3)
                    OMM_ASSERT(alphaTextureChannel == 3);
                    return m_pipelines.ommRasterizeACsIdx;
                };

                CBufferWriter& lCb = p.AddComputeIndirect(GetPipelineIndex(config.alphaTextureChannel), info.IEBakeCsBuffer, kIndirectDispatchEntryStride * subdivisionLevel);
                lCb.WriteDW(subdivisionLevel /*levelIt*/);
                for (uint32_t i = 0; i < 7u; ++i)
                    lCb.WriteDW(0u /*dummy*/);
                END_PASS();
            };

            for (uint32_t subdivisionLevel = 0; subdivisionLevel <= config.maxSubdivisionLevel; ++subdivisionLevel)
            {
                SCOPED_LABEL("ResampleCs:%d", subdivisionLevel);
                PushBakeRasterizeCs("ResampleCs", subdivisionLevel);
            }
        }
        
    }
    else
    {
        {
            SCOPED_LABEL("Init");

            m_passBuilder.PushPass(
                "InitCS",  ommGpuDispatchType_Compute, m_pipelines.ommInitBuffersGfxBindings,
                [this, &config, &info](PassBuilder::PassConfig& p)
                {
                    p.UseGlobalCbuffer();
                    p.BindSubRange("IEBakeBuffer", info.IEBakeBuffer);
                    p.BindSubRange("IECompressCsBuffer", info.IECompressCsBuffer);
                    p.BindResource("u_ommDescArrayHistogramBuffer", ommGpuResourceType_OUT_OMM_DESC_ARRAY_HISTOGRAM);
                    p.BindResource("u_ommIndexHistogramBuffer", ommGpuResourceType_OUT_OMM_INDEX_HISTOGRAM);
                    p.AddComputeDispatch(m_pipelines.ommInitBuffersGfxIdx, math::DivUp<uint32_t>((config.maxSubdivisionLevel + 1) * info.MaxBatchCount, 128u), 1);
                }, enableValidation);
        }

        {
            SCOPED_LABEL("WorkSetup");

            if (doSetup)
            {
                m_passBuilder.PushPass(
                    "WorkSetupCS", ommGpuDispatchType_Compute, m_pipelines.ommWorkSetupGfxBindings,
                    [this, &config, &info, primitiveCount](PassBuilder::PassConfig& p)
                    {
                        p.UseGlobalCbuffer();

                        p.BindResource("t_indexBuffer", ommGpuResourceType_IN_INDEX_BUFFER);
                        p.BindResource("t_texCoordBuffer", ommGpuResourceType_IN_TEXCOORD_BUFFER);

                        p.BindResource("u_ommDescArrayBuffer", ommGpuResourceType_OUT_OMM_DESC_ARRAY);

                        p.BindResource("u_ommDescArrayHistogramBuffer", ommGpuResourceType_OUT_OMM_DESC_ARRAY_HISTOGRAM);

                        p.BindSubRange("HashTableBuffer", info.hashTableBuffer);
                        p.BindSubRange("TempOmmIndexBuffer", info.tempOmmIndexBuffer);
                        p.BindSubRange("OmmArrayAllocatorCounterBuffer", info.ommArrayAllocatorCounter);
                        p.BindSubRange("OmmDescAllocatorCounterBuffer", info.ommDescAllocatorCounter);
                        p.BindSubRange("DispatchIndirectThreadCountBuffer", info.dispatchIndirectThreadCounter);
                        p.BindSubRange("BakeResultBufferCounterBuffer", info.bakeResultBufferCounter);
                        p.BindSubRange("RasterItemsBuffer", info.rasterItemsBuffer);
                        p.BindSubRange("IEBakeBuffer", info.IEBakeBuffer);
                        p.BindSubRange("IECompressCsBuffer", info.IECompressCsBuffer);

                        p.AddComputeDispatch(m_pipelines.ommWorkSetupGfxIdx, math::DivUp<uint32_t>(primitiveCount, 128u), 1);
                    }, enableValidation);
            }
            else
            {
                m_passBuilder.PushPass(
                    "WorkSetupBakeOnlyCS", ommGpuDispatchType_Compute, m_pipelines.ommWorkSetupBakeOnlyGfxBindings,
                    [this, &config, &info, primitiveCount](PassBuilder::PassConfig& p)
                    {
                        p.UseGlobalCbuffer();

                        p.BindResource("t_ommDescArrayBuffer", ommGpuResourceType_OUT_OMM_DESC_ARRAY);
                        p.BindResource("t_ommIndexBuffer", ommGpuResourceType_OUT_OMM_INDEX_BUFFER);

                        p.BindSubRange("TempOmmBakeScheduleTrackerBuffer", info.tempOmmBakeScheduleTrackerBuffer);
                        p.BindSubRange("TempOmmIndexBuffer", info.tempOmmIndexBuffer);
                        p.BindSubRange("OmmArrayAllocatorCounterBuffer", info.ommArrayAllocatorCounter);
                        p.BindSubRange("OmmDescAllocatorCounterBuffer", info.ommDescAllocatorCounter);
                        p.BindSubRange("DispatchIndirectThreadCountBuffer", info.dispatchIndirectThreadCounter);
                        p.BindSubRange("BakeResultBufferCounterBuffer", info.bakeResultBufferCounter);
                        p.BindSubRange("RasterItemsBuffer", info.rasterItemsBuffer);
                        p.BindSubRange("IEBakeBuffer", info.IEBakeBuffer);
                        p.BindSubRange("IECompressCsBuffer", info.IECompressCsBuffer);

                        p.AddComputeDispatch(m_pipelines.ommWorkSetupBakeOnlyGfxIdx, math::DivUp<uint32_t>(primitiveCount, 128u), 1);
                    }, enableValidation);
            }
        }

        if (doSetup)
        {
            SCOPED_LABEL("PostBuildInfo");

            m_passBuilder.PushPass(
                "PostBuildInfo",  ommGpuDispatchType_Compute, m_pipelines.ommPostBuildInfoBindings,
                [this, &config, &info, primitiveCount](PassBuilder::PassConfig& p)
                {
                    p.UseGlobalCbuffer();

                    p.BindResource("u_postBuildInfo", ommGpuResourceType_OUT_POST_DISPATCH_INFO);

                    p.BindSubRange("OmmArrayAllocatorCounterBuffer", info.ommArrayAllocatorCounter);
                    p.BindSubRange("OmmDescAllocatorCounterBuffer", info.ommDescAllocatorCounter);

                    p.AddComputeDispatch(m_pipelines.ommPostBuildInfoBuffersIdx, 1, 1);
                }, enableValidation);
        }

        auto GetOmmRasterizeIdx = [&](uint alphaTextureChannel) {
            if (alphaTextureChannel == 0)
                return m_pipelines.ommRasterizeRIdx;
            else if (alphaTextureChannel == 1)
                return m_pipelines.ommRasterizeGIdx;
            else if (alphaTextureChannel == 2)
                return m_pipelines.ommRasterizeBIdx;
            // else  if (alphaTextureChannel == 3)
            OMM_ASSERT(alphaTextureChannel == 3);
            return m_pipelines.ommRasterizeAIdx;
        };

        const uint ommRasterizeIdx = GetOmmRasterizeIdx(config.alphaTextureChannel);

        if (doBake)
        {
            for (uint32_t levelIt = 0; levelIt <= config.maxSubdivisionLevel; levelIt++)
            {
                SCOPED_LABEL("Level %d", levelIt);

                auto GetMaxItemsPerBatch = [&info](uint32_t subdivisionLevel)
                {
                    const uint32_t numMicroTri = bird::GetNumMicroTriangles(subdivisionLevel);
                    const uint32_t rasterItemByteByteSize = (numMicroTri) * 8; // We need 2 x uint32 for each micro-VM state.
                    const size_t bakeResultBufferSize = info.bakeResultBuffer.GetSize();
                    return bakeResultBufferSize / rasterItemByteByteSize;
                };

                const uint32_t maxNumMicroTris = bird::GetNumMicroTriangles(levelIt);
                const size_t totalScratchMemory = (size_t)maxNumMicroTris * primitiveCount * (sizeof(uint32_t) * 2);
                const uint32_t maxBatchCountForLevel = (uint32_t)math::DivUp<size_t>(totalScratchMemory, info.bakeResultBuffer.GetSize());

                const uint32_t maxItemsPerBatch = (uint32_t)GetMaxItemsPerBatch(levelIt);
                OMM_ASSERT(info.MaxBatchCount >= maxBatchCountForLevel);

                for (uint32_t batchIt = 0; batchIt < maxBatchCountForLevel; batchIt++)
                {
                    const uint32_t resultBufferStride = maxNumMicroTris;

                    std::optional<ScopedLabel> batchLabel;
                    if (maxBatchCountForLevel > 1)
                        batchLabel.emplace(m_passBuilder, "Batch %d", batchIt);

                    {
                        auto PushBakeRasterize = [&](const char* debugName, uint32_t pipelineIndex, const ShaderBindings& bindings) {

                            BEGIN_PASS(debugName, ommGpuDispatchType_DrawIndexedIndirect, bindings);
                            p.UseGlobalCbuffer();
                            p.BindResource("t_alphaTexture", ommGpuResourceType_IN_ALPHA_TEXTURE);
                            p.BindResource("t_indexBuffer", ommGpuResourceType_IN_INDEX_BUFFER);
                            p.BindResource("t_texCoordBuffer", ommGpuResourceType_IN_TEXCOORD_BUFFER);

                            p.BindSubRange("RasterItemsBuffer", info.rasterItemsBuffer);
                            p.BindSubRange("BakeResultBuffer", info.bakeResultBuffer);

                            p.BindIB(ommGpuResourceType_STATIC_INDEX_BUFFER, OmmStaticBuffersImpl::kStaticIndexBufferOffsets[levelIt]);
                            p.BindVB(ommGpuResourceType_STATIC_VERTEX_BUFFER, OmmStaticBuffersImpl::kStaticVertexBufferOffsets[levelIt]);

                            p.SetViewport(
                                0, 0,
                                cbuffer.ViewportSize.x, cbuffer.ViewportSize.y);

                            const uint32_t indirectDrawStrideInBytes = kIndirectDispatchEntryStride;
                            const uint32_t offset = levelIt * info.MaxBatchCount + batchIt;

                            const uint32_t PrimitiveIdOffset = batchIt * maxItemsPerBatch;

                            CBufferWriter& lCb = p.AddDrawIndirect(pipelineIndex, info.IEBakeBuffer, offset * indirectDrawStrideInBytes);
                            lCb.WriteDW(levelIt /*levelIt*/);
                            lCb.WriteDW(resultBufferStride /*vmResultBufferStride*/);
                            lCb.WriteDW(batchIt /*batchIt*/);
                            lCb.WriteDW(PrimitiveIdOffset /*PrimitiveIdOffset*/);
                            for (uint32_t i = 0; i < 4u; ++i)
                                lCb.WriteDW(0u /*dummy*/);
                            END_PASS();
                        };

                        SCOPED_LABEL("Rasterize");
                        PushBakeRasterize("Rasterize", ommRasterizeIdx, m_pipelines.ommRasterizeBindings);

                        const bool debug = ((uint32_t)config.bakeFlags & (uint32_t)ommGpuBakeFlags_EnableNsightDebugMode) == (uint32_t)ommGpuBakeFlags_EnableNsightDebugMode;
                        if (debug)
                        {
                            SCOPED_LABEL("Debug");
                            {
                                SCOPED_LABEL("DebugBakeVSPS");
                                PushBakeRasterize("DebugBakeVSPS", m_pipelines.ommRasterizeDebugIdx, m_pipelines.ommRasterizeDebugBindings);
                            }
                            {
                                SCOPED_LABEL("ClearRenderTarget");
                                PushBakeRasterize("ClearRenderTarget", m_pipelines.ommRenderTargetClearDebugIdx, m_pipelines.ommRenderTargetClearDebugBindings);
                            }
                        }

                        {
                            SCOPED_LABEL("Compress");

                            m_passBuilder.PushPass(
                                "Compress", ommGpuDispatchType_ComputeIndirect, m_pipelines.ommCompressBindings,
                                [&](PassBuilder::PassConfig& p)
                                {
                                    p.UseGlobalCbuffer();
                                    p.BindSubRange("RasterItemsBuffer", info.rasterItemsBuffer);
                                    p.BindSubRange("BakeResultBuffer", info.bakeResultBuffer);
                                    p.BindSubRange("DispatchIndirectThreadCountBuffer", info.dispatchIndirectThreadCounter);
                                    p.BindSubRange("SpecialIndicesStateBuffer", info.specialIndicesStateBuffer);

                                    p.BindResource("u_vmArrayBuffer", ommGpuResourceType_OUT_OMM_ARRAY_DATA);

                                    const uint32_t indirectDispatchStrideInBytes = kIndirectDispatchEntryStride;
                                    const uint32_t offset = levelIt * info.MaxBatchCount + batchIt;

                                    const uint32_t PrimitiveIdOffset = batchIt * maxItemsPerBatch;

                                    CBufferWriter& lCb = p.AddComputeIndirect(m_pipelines.ommCompressIdx, info.IECompressCsBuffer, offset * indirectDispatchStrideInBytes);
                                    lCb.WriteDW(levelIt /*levelIt*/);
                                    lCb.WriteDW(batchIt /*batchIt*/);
                                    lCb.WriteDW(PrimitiveIdOffset /*PrimitiveIdOffset*/);
                                    for (uint32_t i = 0; i < 5u; ++i)
                                        lCb.WriteDW(4u /*dummy*/);
                                }, enableValidation);
                        }
                    }
                }
            }
        }
    }

    {
        SCOPED_LABEL("DescPatchCS");

        m_passBuilder.PushPass(
            "DescPatchCS", ommGpuDispatchType_Compute, m_pipelines.ommDescPatchBindings,
            [this, &config, &info, primitiveCount](PassBuilder::PassConfig& p)
            {
                p.UseGlobalCbuffer();
                p.BindSubRange("TempOmmIndexBuffer", info.tempOmmIndexBuffer);
                p.BindSubRange("HashTableBuffer", info.hashTableBuffer);
                p.BindResource("u_ommIndexHistogramBuffer", ommGpuResourceType_OUT_OMM_INDEX_HISTOGRAM);
                p.BindResource("u_postBuildInfo", ommGpuResourceType_OUT_POST_DISPATCH_INFO);
                p.BindResource("t_ommDescArrayBuffer", ommGpuResourceType_OUT_OMM_DESC_ARRAY);

                p.BindSubRange("SpecialIndicesStateBuffer", info.specialIndicesStateBuffer);

                p.AddComputeDispatch(m_pipelines.ommDescPatchIdx, math::DivUp<uint32_t>(primitiveCount, 128u), 1);
            }, enableValidation);
    }

    {
        SCOPED_LABEL("IndexWriteCS");

        m_passBuilder.PushPass(
            "IndexWriteCS", ommGpuDispatchType_Compute, m_pipelines.ommIndexWriteBindings,
            [this, &config, &info, primitiveCount, IsOmmIndexFormat16bit](PassBuilder::PassConfig& p)
            {
                p.UseGlobalCbuffer();
                p.BindSubRange("TempOmmIndexBuffer", info.tempOmmIndexBuffer);
                p.BindResource("u_ommIndexBuffer", ommGpuResourceType_OUT_OMM_INDEX_BUFFER);

                const uint32_t threadCount = IsOmmIndexFormat16bit ? math::DivUp<uint32_t>(primitiveCount, 2u) : primitiveCount;

                CBufferWriter& lCb = p.AddComputeDispatch(m_pipelines.ommIndexWriteIdx, math::DivUp<uint32_t>(threadCount, 128u), 1);
                lCb.WriteDW(threadCount /*threadCount*/);
                for (uint32_t i = 0; i < 7u; ++i)
                    lCb.WriteDW(4u /*dummy*/);
            }, enableValidation);
    }

    m_passBuilder.Finalize();

    *outDispatchDesc = &m_passBuilder._result;
    return ommResult_SUCCESS;
}

ommResult  PipelineImpl::ConfigurePipeline(const ommGpuPipelineConfigDesc& config)
{
    m_config = config;
    return ommResult_SUCCESS;
}

// BakerImpl =================================================================================

BakerImpl::~BakerImpl()
{}

ommResult BakerImpl::Create(const ommBakerCreationDesc& desc)
{
    m_bakeCreationDesc = desc;
    m_log = Logger(desc.messageInterface);
    return ommResult_SUCCESS;
}

ommResult BakerImpl::CreatePipeline(const ommGpuPipelineConfigDesc& config, ommGpuPipeline* outPipeline)
{
    RETURN_STATUS_IF_FAILED(PipelineImpl::Validate(config));

    StdAllocator<uint8_t>& memoryAllocator = GetStdAllocator();
    PipelineImpl* implementation = Allocate<PipelineImpl>(memoryAllocator, memoryAllocator, GetLog());
    RETURN_STATUS_IF_FAILED(implementation->Create(config));
    *outPipeline = (ommGpuPipeline)implementation;
    return ommResult_SUCCESS;
}

ommResult BakerImpl::DestroyPipeline(ommGpuPipeline pipeline)
{
    if (pipeline == 0)
        return m_log.InvalidArg("[Invalid Arg] - pipeline is null");

    PipelineImpl* impl = (PipelineImpl*)pipeline;
    StdAllocator<uint8_t>& memoryAllocator = GetStdAllocator();
    Deallocate(memoryAllocator, impl);
    return ommResult_SUCCESS;
}

} // namespace Gpu
} // namespace omm<|MERGE_RESOLUTION|>--- conflicted
+++ resolved
@@ -271,15 +271,12 @@
         return m_log.InvalidArg("[Invalid Arg] - alphaTextureChannel must be greater than 3");
     if (!doBake && !doSetup)
         return m_log.InvalidArg("[Invalid Arg] - Either ommGpuBakeFlags_PerformBake or ommGpuBakeFlags_PerformSetup must be set");
-<<<<<<< HEAD
-=======
 
     if (!IsCompatible(config.alphaCutoffGT, config.globalFormat))
         return m_log.InvalidArgf("[Invalid Argument] - alphaCutoffGT=%s is not compatible with %s", GetOpacityStateAsString(config.alphaCutoffGT), GetFormatAsString(config.globalFormat));
     if (!IsCompatible(config.alphaCutoffLE, config.globalFormat))
         return m_log.InvalidArgf("[Invalid Argument] - alphaCutoffLE=%s is not compatible with %s", GetOpacityStateAsString(config.alphaCutoffLE), GetFormatAsString(config.globalFormat));
 
->>>>>>> 01fdb765
     return ommResult_SUCCESS;
 }
 
