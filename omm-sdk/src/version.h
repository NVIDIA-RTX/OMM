--- conflicted
+++ resolved
@@ -12,11 +12,7 @@
 #define STR(x) STR_HELPER(x)
 
 #define VERSION_MAJOR 1
-<<<<<<< HEAD
-#define VERSION_MINOR 2
-=======
 #define VERSION_MINOR 3
->>>>>>> 01fdb765
 #define VERSION_BUILD 0
 #define VERSION_REVISION 0
 
