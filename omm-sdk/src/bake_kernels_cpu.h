/*
Copyright (c) 2022, NVIDIA CORPORATION. All rights reserved.

NVIDIA CORPORATION and its licensors retain all intellectual property
and proprietary rights in and to this software, related documentation
and any modifications thereto. Any use, reproduction, disclosure or
distribution of this software and related documentation without an express
license agreement from NVIDIA CORPORATION is strictly prohibited.
*/

#include <shared/math.h>
#include <shared/cpu_raster.h>
#include <shared/texture.h>
#include <shared/util.h>

namespace omm
{

struct OmmCoverage 
{
    uint32_t numAboveAlpha = 0;
    uint32_t numBelowAlpha = 0;
};

static ommOpacityState GetStateFromCoverage(ommFormat vmFormat, ommUnknownStatePromotion mode, ommOpacityState alphaCutoffGT, ommOpacityState alphaCutoffLE, const OmmCoverage& coverage)
{
    const bool isUnknown = coverage.numAboveAlpha != 0 && coverage.numBelowAlpha != 0;
    if (isUnknown)
    {
        if (vmFormat == ommFormat_OC1_4_State)
        {
            if (mode == ommUnknownStatePromotion_ForceOpaque)
                return ommOpacityState_UnknownOpaque;
            else if (mode == ommUnknownStatePromotion_ForceTransparent)
                return ommOpacityState_UnknownTransparent;
            OMM_ASSERT(mode == ommUnknownStatePromotion_Nearest);

            return coverage.numAboveAlpha >= coverage.numBelowAlpha ? GetUnknownVersionOf(alphaCutoffGT) : GetUnknownVersionOf(alphaCutoffLE);
        }
        else // if (vmFormat == ommFormat_OC1_2_State)
        {
            OMM_ASSERT(vmFormat == ommFormat_OC1_2_State);

            if (mode == ommUnknownStatePromotion_ForceOpaque)
                return ommOpacityState_Opaque;
            else if (mode == ommUnknownStatePromotion_ForceTransparent)
                return ommOpacityState_Transparent;
            OMM_ASSERT(mode == ommUnknownStatePromotion_Nearest);
            return coverage.numAboveAlpha >= coverage.numBelowAlpha ? alphaCutoffGT : alphaCutoffLE;
        }
    }
    else if (coverage.numAboveAlpha == 0)
    {
        return alphaCutoffLE;
    }
    else // if (coverage.numBelowAlpha == 0) 
    {
        OMM_ASSERT(coverage.numBelowAlpha == 0);
        return alphaCutoffGT;
    }
};

// private

// ~~~~~~ LevelLineIntersectionKernel ~~~~~~ 
// 
struct LevelLineIntersectionKernel
{
    struct Params {
        OmmCoverage             vmCoverage;
        Triangle                triangle;
        const TextureImpl*      texture;
        float                   alphaCutoff;
        float                   borderAlpha;
        uint32_t                mipLevel;
    };

private:
#if 0
    // Borrowed from https://stackoverflow.com/questions/2049582/how-to-determine-if-a-point-is-in-a-2d-triangle
    struct Triangle
    {
        // private
        float _Sign(const float2& p1, const float2& p2, const float2& p3)
        {
            return (p1.x - p3.x) * (p2.y - p3.y) - (p2.x - p3.x) * (p1.y - p3.y);
        }
        // public
        void Init(const float2& v0, const float2& v1, const float2& v2)
        {
            _v0 = v0; _v1 = v1; _v2 = v2;
        }

        bool PointInTriangle(const float2& pt)
        {
            float d1, d2, d3;
            bool has_neg, has_pos;

            d1 = _Sign(pt, _v0, _v1);
            d2 = _Sign(pt, _v1, _v2);
            d3 = _Sign(pt, _v2, _v0);

            has_neg = (d1 < 0) || (d2 < 0) || (d3 < 0);
            has_pos = (d1 > 0) || (d2 > 0) || (d3 > 0);

            return !(has_neg && has_pos);
        }

        float2 _v0;
        float2 _v1;
        float2 _v2;
    };
#endif

    struct Edge
    {
        Edge(const float2& p0, const float2& p1)
            : _p0(p0)
            , _p1(p1)
            , _length(length(p1 - p0))
        {

        }

        bool IsPointOnEdge(const float2& p) const {
            const float l = length(p - _p0) + length(p - _p1) - _length;
            return IsZero(l, 1e-5f);
        }
    private:
        const float2 _p0;
        const float2 _p1;
        const float _length;
    };
     
    __forceinline static bool IsZero(float value, float kEpsilon = 1e-6f) {
        return value < kEpsilon && value > -kEpsilon;
    };

    __forceinline static bool IsPointInsideUnitSquare(const float2& p)
    {
        return p.x >= 0.f && p.x <= 1.f && p.y >= 0.f && p.y <= 1.f;
    }

    __forceinline static bool TestEdgeHyperbolaIntersection(
        float2& p0, float2& p1,                     // 'Edge'       - Defined by the end points (in any order)
        const float4& h                             // 'Hyperbola'  - Hyperbolic curve on the form x * h.x + y * h.y + x * y + h.z + h.w = 0
    )
    {
        if (p0.x > p1.x)
            std::swap(p0, p1);

        const Edge edge(p0, p1);

        const float a = h.x;
        const float b = h.y;
        const float c = h.z;
        const float d = h.w;

        const float k_denum = (p1.x - p0.x);

        if (IsZero(k_denum))
        {
            const float x = p0.x;
            const float n = x;
            
            const float c0 = d * n + c;
            const float c1 = a + b * n;

            if (IsZero(c0))
            {
                // (edge is identical to hyperbola asymptote => no intersection)
                return false;
            }
            else
            {
                const float y = -c1 / c0;

                return IsPointInsideUnitSquare(float2(x, y)) && edge.IsPointOnEdge(float2(x, y));
            }
        }
        else // k_denum != 0
        { 
            const float k_enum  = (p1.y - p0.y);
            const float k       = k_enum / k_denum; 
            const float m       = p1.y - p1.x * k;

            const float c0      = d * k;
            const float c1      = c * k + d * m + b;
            const float c2      = a + c * m;

            if (IsZero(c0))  // Hyperbola is not a hyperbola. It's a straight line.
            {
                if (IsZero(c1))
                {
                    // Lines are parallel -> no solution
                    return false;
                }
                else
                {
                    // Intersection point of non-parallel straight lines
                    const float x = -c2 / c1;
                    const float y = k * x + m;

                    return IsPointInsideUnitSquare(float2(x, y)) && edge.IsPointOnEdge(float2(x, y));
                }
            }
            else  // c0 != 0
            {
                // Hyperbola - straight line intersection.

                const float innerRoot   = c1 * c1 - 4 * c0 * c2;
                const bool isRealValued = innerRoot > 0.f;

                if (isRealValued)
                {
                    const float root = sqrt(innerRoot); // NOTE: check that it's > 0!
                    const float x0 = 0.5f * (-c1 + root) / c0;
                    const float x1 = 0.5f * (-c1 - root) / c0;

                    const float2 pX0 = float2(x0, k * x0 + m);
                    const float2 pX1 = float2(x1, k * x1 + m);

                    const bool pX0Intersects = IsPointInsideUnitSquare(pX0) && edge.IsPointOnEdge(pX0);
                    const bool pX1Intersects = IsPointInsideUnitSquare(pX1) && edge.IsPointOnEdge(pX1);
                    // At least a single intersection point inside the triangle
                    return pX0Intersects || pX1Intersects; 
                }
                else
                {
                    // No real valued roots -> no intersection point.
                    return false;
                }
            }
        }

        OMM_ASSERT(false);
        return false;
    }
public:

<<<<<<< HEAD
    template<ommCpuTextureFormat eFormat, ommTextureAddressMode eTextureAddressMode, TilingMode eTilingMode, bool bTexIsPow2>
    static void run(int2 pixel, float3* bc, Coverage coverage, void* ctx)
=======
    template<ommCpuTextureFormat eFormat, ommTextureAddressMode eTextureAddressMode, TilingMode eTilingMode, bool bIsDegenerate>
    static void run(int2 pixel, void* ctx)
>>>>>>> 6644a87d
    {
        Params* p = (Params*)ctx;

        const float2& invSize = p->texture->GetRcpSize(p->mipLevel);

        // We add +0.5 here in order to compensate for the raster offset.
        const float2 pixelf = (float2)pixel + 0.5f;
        const float2 invPixelf = pixelf * invSize;

        int2 coord00, coord10, coord01, coord11;
        omm::GatherTexCoord4<eTextureAddressMode, bTexIsPow2>(pixel, p->texture->GetSize(p->mipLevel), coord00, coord10, coord01, coord11);

        auto IsBorder = [](int2 coord) {
            return (coord.x == kTexCoordBorder || coord.y == kTexCoordBorder);
        };

        float4 gatherRed;
        if constexpr (eTextureAddressMode == ommTextureAddressMode_Border)
        {
            gatherRed.x = IsBorder(coord00) ? p->borderAlpha : p->texture->Load<eFormat, eTilingMode>(coord00, p->mipLevel);
            gatherRed.y = IsBorder(coord01) ? p->borderAlpha : p->texture->Load<eFormat, eTilingMode>(coord01, p->mipLevel);
            gatherRed.z = IsBorder(coord11) ? p->borderAlpha : p->texture->Load<eFormat, eTilingMode>(coord11, p->mipLevel);
            gatherRed.w = IsBorder(coord10) ? p->borderAlpha : p->texture->Load<eFormat, eTilingMode>(coord10, p->mipLevel);
        }
        else
        {
            gatherRed.x = p->texture->Load<eFormat, eTilingMode>(coord00, p->mipLevel);
            gatherRed.y = p->texture->Load<eFormat, eTilingMode>(coord01, p->mipLevel);
            gatherRed.z = p->texture->Load<eFormat, eTilingMode>(coord11, p->mipLevel);
            gatherRed.w = p->texture->Load<eFormat, eTilingMode>(coord10, p->mipLevel);
        }

        // ~~~ Look for internal extremes ~~~ 
		if (!bIsDegenerate)
        {
            const bool IsOpaque0 = p->alphaCutoff < gatherRed.x;
            const bool IsOpaque1 = p->alphaCutoff < gatherRed.y;
            const bool IsOpaque2 = p->alphaCutoff < gatherRed.z;
            const bool IsOpaque3 = p->alphaCutoff < gatherRed.w;

<<<<<<< HEAD
=======

            Triangle t;
            t.Init(p->triangle->p0, p->triangle->p1, p->triangle->p2);
>>>>>>> 6644a87d

            const float2 p0x0 = invPixelf;
            const float2 p0x1 = invPixelf + float2(0.0f, invSize.y);
            const float2 p1x1 = invPixelf + invSize;
            const float2 p1x0 = invPixelf + float2(invSize.x, 0.0f);

            bool IsInside0 = true;
            bool IsInside1 = true;
            bool IsInside2 = true;
            bool IsInside3 = true;

            //if (coverage == Coverage::PartiallyCovered)
            {
                IsInside0 = p->triangle.PointInTriangle(p0x0);
                IsInside1 = p->triangle.PointInTriangle(p0x1);
                IsInside2 = p->triangle.PointInTriangle(p1x1);
                IsInside3 = p->triangle.PointInTriangle(p1x0);
            }

            bool IsOpaque = false;
            bool IsTransparent = false;

            IsOpaque |= IsInside0 && IsOpaque0;
            IsTransparent |= IsInside0 && !IsOpaque0;

            IsOpaque |= IsInside1 && IsOpaque1;
            IsTransparent |= IsInside1 && !IsOpaque1;

            IsOpaque |= IsInside2 && IsOpaque2;
            IsTransparent |= IsInside2 && !IsOpaque2;

            IsOpaque |= IsInside3 && IsOpaque3;
            IsTransparent |= IsInside3 && !IsOpaque3;

            if (IsOpaque) {
                p->vmCoverage.numAboveAlpha += 1;
            }

            if (IsTransparent)
            {
                p->vmCoverage.numBelowAlpha += 1;
            }

            // We've already concluded it's unknown -> return!
            if (IsOpaque && IsTransparent)
            {
                return;
            }
        }

        {
            // Intersections with level lines is loosley based on
            // "Extraction of the Level Lines of a Bilinear Image"
            // https://www.ipol.im/pub/art/2019/269/article.pdf

            // Compute hyperbolic paraboloid params, surface is given by:
            // f(x, y) = a + b * x + c * y + d * x * y
            const float a = gatherRed.x;
            const float b = gatherRed.w - gatherRed.x;
            const float c = gatherRed.y - gatherRed.x;
            const float d = gatherRed.x + gatherRed.z - gatherRed.y - gatherRed.w;

            if (IsZero(b) && IsZero(c) && IsZero(d))
            {
                ///< All points on the same level. Alpha cutoff is either entierly above, or entierly below.
                if (p->alphaCutoff < a) {
                    p->vmCoverage.numAboveAlpha += 1;
                }
                else
                {
                    p->vmCoverage.numBelowAlpha += 1;
                }
            }
            else
            {
<<<<<<< HEAD
                uint32_t edgeList0[] = { 0, 1, 2 };
                uint32_t edgeList1[] = { 1, 2, 0 };
                for (uint32_t edge = 0; edge < 3; ++edge) {

                    // Transform the edge to the local coordinate system of the texel.
                    float2 p0 = p->texture->GetSizef(p->mipLevel) * p->triangle.getP(edgeList0[edge]) - pixelf;
                    float2 p1 = p->texture->GetSizef(p->mipLevel) * p->triangle.getP(edgeList1[edge]) - pixelf;
=======
                if (bIsDegenerate)
                {
                    // Transform the edge to the local coordinate system of the texel.
                    const float2 p0 = (float2)p->size * p->triangle->aabb_s - pixelf;
                    const float2 p1 = (float2)p->size * p->triangle->aabb_e - pixelf;
>>>>>>> 6644a87d

                    // Hyperbolic paraboloid (3D surface) => Hyperbola (2D line)
                    // f(x, y) = a + b * x + c * y + d * x * y where f(x, y) = p->alphaCutoff =>
                    // a - alpha + b * x + c * y + d * x * y = 0  
                    const float4 h(a - p->alphaCutoff, b, c, d);

                    if (TestEdgeHyperbolaIntersection(p0, p1, h))
                    {
<<<<<<< HEAD
                        p->vmCoverage.numAboveAlpha += 1;
                        p->vmCoverage.numBelowAlpha += 1;
                        break;
=======
                        p->vmCoverage->numAboveAlpha += 1;
                        p->vmCoverage->numBelowAlpha += 1;
>>>>>>> 6644a87d
                    }
                }
                else
                {
                    for (uint32_t edge = 0; edge < 3; ++edge) 
                    {
                        // Transform the edge to the local coordinate system of the texel.
                        const float2 p0 = (float2)p->size * p->triangle->getP(edge % 3) - pixelf;
                        const float2 p1 = (float2)p->size * p->triangle->getP((edge + 1) % 3) - pixelf;

                        // Hyperbolic paraboloid (3D surface) => Hyperbola (2D line)
                        // f(x, y) = a + b * x + c * y + d * x * y where f(x, y) = p->alphaCutoff =>
                        // a - alpha + b * x + c * y + d * x * y = 0  
                        const float4 h(a - p->alphaCutoff, b, c, d);

                        if (TestEdgeHyperbolaIntersection(p0, p1, h))
                        {
                            p->vmCoverage->numAboveAlpha += 1;
                            p->vmCoverage->numBelowAlpha += 1;
                            break;
                        }
                    }
                }
                
            }
        }
    }
};

// ~~~~~~ ConservativeBilinearKernel ~~~~~~ 
// 
struct ConservativeBilinearKernel
{
    struct Params {
        OmmCoverage*            vmCoverage;
        float2                  invSize;
        int2                    size;
        const TextureImpl*      texture;
        float                   alphaCutoff;
        float                   borderAlpha;
        uint32_t                mipLevel;
    };

<<<<<<< HEAD
    template<ommCpuTextureFormat eFormat, ommTextureAddressMode eTextureAddressMode, TilingMode eTilingMode, bool bTexIsPow2>
    static void run(int2 pixel, float3* bc, Coverage coverage, void* ctx)
=======
    template<ommCpuTextureFormat eFormat, ommTextureAddressMode eTextureAddressMode, TilingMode eTilingMode>
    static void run(int2 pixel, void* ctx)
>>>>>>> 6644a87d
    {
        // We add +0.5 here in order to compensate for the raster offset.
        const float2 pixelf = (float2)pixel + 0.5f;

        Params* p = (Params*)ctx;
        int2 coord[TexelOffset::MAX_NUM];
        omm::GatherTexCoord4<eTextureAddressMode, bTexIsPow2>(int2(pixelf), p->size, coord);

        auto IsBorder = [](int2 coord) {
            return eTextureAddressMode == ommTextureAddressMode_Border && (coord.x == kTexCoordBorder || coord.y == kTexCoordBorder);
        };

        float4 gatherRed;
        gatherRed.x = IsBorder(coord[TexelOffset::I0x0]) ? p->borderAlpha : p->texture->Load<eFormat, eTilingMode>(coord[TexelOffset::I0x0], p->mipLevel);
        gatherRed.y = IsBorder(coord[TexelOffset::I0x1]) ? p->borderAlpha : p->texture->Load<eFormat, eTilingMode>(coord[TexelOffset::I0x1], p->mipLevel);
        gatherRed.z = IsBorder(coord[TexelOffset::I1x1]) ? p->borderAlpha : p->texture->Load<eFormat, eTilingMode>(coord[TexelOffset::I1x1], p->mipLevel);
        gatherRed.w = IsBorder(coord[TexelOffset::I1x0]) ? p->borderAlpha : p->texture->Load<eFormat, eTilingMode>(coord[TexelOffset::I1x0], p->mipLevel);

        const float min = std::min(std::min(std::min(gatherRed.x, gatherRed.y), gatherRed.z), gatherRed.w);
        const float max = std::max(std::max(std::max(gatherRed.x, gatherRed.y), gatherRed.z), gatherRed.w);

        const bool IsOpaque         = p->alphaCutoff < max;
        const bool IsTransparent    = p->alphaCutoff > min;

        if (IsOpaque) {
            p->vmCoverage->numAboveAlpha += 1;
        }

        if (IsTransparent)
        {
            p->vmCoverage->numBelowAlpha += 1;
        }
    }
};

} // namespace omm<|MERGE_RESOLUTION|>--- conflicted
+++ resolved
@@ -238,13 +238,8 @@
     }
 public:
 
-<<<<<<< HEAD
-    template<ommCpuTextureFormat eFormat, ommTextureAddressMode eTextureAddressMode, TilingMode eTilingMode, bool bTexIsPow2>
+    template<ommCpuTextureFormat eFormat, ommTextureAddressMode eTextureAddressMode, TilingMode eTilingMode, bool bIsDegenerate, bool bTexIsPow2>
     static void run(int2 pixel, float3* bc, Coverage coverage, void* ctx)
-=======
-    template<ommCpuTextureFormat eFormat, ommTextureAddressMode eTextureAddressMode, TilingMode eTilingMode, bool bIsDegenerate>
-    static void run(int2 pixel, void* ctx)
->>>>>>> 6644a87d
     {
         Params* p = (Params*)ctx;
 
@@ -285,12 +280,6 @@
             const bool IsOpaque2 = p->alphaCutoff < gatherRed.z;
             const bool IsOpaque3 = p->alphaCutoff < gatherRed.w;
 
-<<<<<<< HEAD
-=======
-
-            Triangle t;
-            t.Init(p->triangle->p0, p->triangle->p1, p->triangle->p2);
->>>>>>> 6644a87d
 
             const float2 p0x0 = invPixelf;
             const float2 p0x1 = invPixelf + float2(0.0f, invSize.y);
@@ -366,21 +355,11 @@
             }
             else
             {
-<<<<<<< HEAD
-                uint32_t edgeList0[] = { 0, 1, 2 };
-                uint32_t edgeList1[] = { 1, 2, 0 };
-                for (uint32_t edge = 0; edge < 3; ++edge) {
-
-                    // Transform the edge to the local coordinate system of the texel.
-                    float2 p0 = p->texture->GetSizef(p->mipLevel) * p->triangle.getP(edgeList0[edge]) - pixelf;
-                    float2 p1 = p->texture->GetSizef(p->mipLevel) * p->triangle.getP(edgeList1[edge]) - pixelf;
-=======
                 if (bIsDegenerate)
                 {
                     // Transform the edge to the local coordinate system of the texel.
                     const float2 p0 = (float2)p->size * p->triangle->aabb_s - pixelf;
                     const float2 p1 = (float2)p->size * p->triangle->aabb_e - pixelf;
->>>>>>> 6644a87d
 
                     // Hyperbolic paraboloid (3D surface) => Hyperbola (2D line)
                     // f(x, y) = a + b * x + c * y + d * x * y where f(x, y) = p->alphaCutoff =>
@@ -389,14 +368,8 @@
 
                     if (TestEdgeHyperbolaIntersection(p0, p1, h))
                     {
-<<<<<<< HEAD
                         p->vmCoverage.numAboveAlpha += 1;
                         p->vmCoverage.numBelowAlpha += 1;
-                        break;
-=======
-                        p->vmCoverage->numAboveAlpha += 1;
-                        p->vmCoverage->numBelowAlpha += 1;
->>>>>>> 6644a87d
                     }
                 }
                 else
@@ -440,13 +413,8 @@
         uint32_t                mipLevel;
     };
 
-<<<<<<< HEAD
     template<ommCpuTextureFormat eFormat, ommTextureAddressMode eTextureAddressMode, TilingMode eTilingMode, bool bTexIsPow2>
-    static void run(int2 pixel, float3* bc, Coverage coverage, void* ctx)
-=======
-    template<ommCpuTextureFormat eFormat, ommTextureAddressMode eTextureAddressMode, TilingMode eTilingMode>
     static void run(int2 pixel, void* ctx)
->>>>>>> 6644a87d
     {
         // We add +0.5 here in order to compensate for the raster offset.
         const float2 pixelf = (float2)pixel + 0.5f;
