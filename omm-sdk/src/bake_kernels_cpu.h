/*
Copyright (c) 2022, NVIDIA CORPORATION. All rights reserved.

NVIDIA CORPORATION and its licensors retain all intellectual property
and proprietary rights in and to this software, related documentation
and any modifications thereto. Any use, reproduction, disclosure or
distribution of this software and related documentation without an express
license agreement from NVIDIA CORPORATION is strictly prohibited.
*/

#include <shared/math.h>
#include <shared/cpu_raster.h>
#include <shared/texture.h>
#include <shared/util.h>

namespace omm
{

struct OmmCoverage 
{
    uint32_t numAboveAlpha = 0;
    uint32_t numBelowAlpha = 0;
};

static ommOpacityState GetStateFromCoverage(ommFormat vmFormat, ommUnknownStatePromotion mode, ommOpacityState alphaCutoffGT, ommOpacityState alphaCutoffLE, const OmmCoverage& coverage)
{
    const bool isUnknown = coverage.numAboveAlpha != 0 && coverage.numBelowAlpha != 0;
    if (isUnknown)
    {
        if (vmFormat == ommFormat_OC1_4_State)
        {
            if (mode == ommUnknownStatePromotion_ForceOpaque)
                return ommOpacityState_UnknownOpaque;
            else if (mode == ommUnknownStatePromotion_ForceTransparent)
                return ommOpacityState_UnknownTransparent;
            OMM_ASSERT(mode == ommUnknownStatePromotion_Nearest);

            return coverage.numAboveAlpha >= coverage.numBelowAlpha ? GetUnknownVersionOf(alphaCutoffGT) : GetUnknownVersionOf(alphaCutoffLE);
        }
        else // if (vmFormat == ommFormat_OC1_2_State)
        {
            OMM_ASSERT(vmFormat == ommFormat_OC1_2_State);

            if (mode == ommUnknownStatePromotion_ForceOpaque)
                return ommOpacityState_Opaque;
            else if (mode == ommUnknownStatePromotion_ForceTransparent)
                return ommOpacityState_Transparent;
            OMM_ASSERT(mode == ommUnknownStatePromotion_Nearest);
            return coverage.numAboveAlpha >= coverage.numBelowAlpha ? alphaCutoffGT : alphaCutoffLE;
        }
    }
    else if (coverage.numAboveAlpha == 0)
    {
        return alphaCutoffLE;
    }
    else // if (coverage.numBelowAlpha == 0) 
    {
        OMM_ASSERT(coverage.numBelowAlpha == 0);
        return alphaCutoffGT;
    }
};

// ~~~~~~ LevelLineIntersectionKernel ~~~~~~ 
// 
struct LevelLineIntersectionKernel
{
    struct Params {
        OmmCoverage*            vmCoverage;
        const Triangle*         triangle;
        float2                  invSize;
        int2                    size;
        const TextureImpl*      texture;
        float                   alphaCutoff;
        float                   borderAlpha;
        uint32_t                mipLevel;
    };

private:
    // Borrowed from https://stackoverflow.com/questions/2049582/how-to-determine-if-a-point-is-in-a-2d-triangle
    struct Triangle
    {
        // private
        float _Sign(const float2& p1, const float2& p2, const float2& p3)
        {
            return (p1.x - p3.x) * (p2.y - p3.y) - (p2.x - p3.x) * (p1.y - p3.y);
        }
        // public
        void Init(const float2& v0, const float2& v1, const float2& v2)
        {
            _v0 = v0; _v1 = v1; _v2 = v2;
        }

        bool PointInTriangle(const float2& pt)
        {
            float d1, d2, d3;
            bool has_neg, has_pos;

            d1 = _Sign(pt, _v0, _v1);
            d2 = _Sign(pt, _v1, _v2);
            d3 = _Sign(pt, _v2, _v0);

            has_neg = (d1 < 0) || (d2 < 0) || (d3 < 0);
            has_pos = (d1 > 0) || (d2 > 0) || (d3 > 0);

            return !(has_neg && has_pos);
        }

        float2 _v0;
        float2 _v1;
        float2 _v2;
    };

    struct Edge
    {
        Edge(const float2& p0, const float2& p1)
            : _p0(p0)
            , _p1(p1)
            , _length(length(p1 - p0))
        {

        }

        bool IsPointOnEdge(const float2& p) const {
            const float l = length(p - _p0) + length(p - _p1) - _length;
            return IsZero(l, 1e-5f);
        }
    private:
        const float2 _p0;
        const float2 _p1;
        const float _length;
    };
     
    static bool IsZero(float value, float kEpsilon = 1e-6f) {
        return std::abs(value) < kEpsilon;
    };

    static bool IsPointInsideUnitSquare(const float2& p)
    {
        return p.x >= 0.f && p.x <= 1.f && p.y >= 0.f && p.y <= 1.f;
    }

    static bool TestEdgeHyperbolaIntersection(
        float2 p0, float2 p1,       // 'Edge'       - Defined by the end points (in any order)
        const float4& h             // 'Hyperbola'  - Hyperbolic curve on the form x * h.x + y * h.y + x * y + h.z + h.w = 0
    )
    {
        if (p0.x > p1.x)
            std::swap(p0, p1);

        const Edge edge(p0, p1);

        const float a = h.x;
        const float b = h.y;
        const float c = h.z;
        const float d = h.w;

        const float k_denum = (p1.x - p0.x);

        if (IsZero(k_denum))
        {
            const float x = p0.x;
            const float n = x;
            
            const float c0 = d * n + c;
            const float c1 = a + b * n;

            if (IsZero(c0))
            {
                // (edge is identical to hyperbola asymptote => no intersection)
                return false;
            }
            else
            {
                const float y = -c1 / c0;

                return IsPointInsideUnitSquare(float2(x, y)) && edge.IsPointOnEdge(float2(x, y));
            }
        }
        else // k_denum != 0
        { 
            const float k_enum  = (p1.y - p0.y);
            const float k       = k_enum / k_denum; 
            const float m       = p1.y - p1.x * k;

            const float c0      = d * k;
            const float c1      = c * k + d * m + b;
            const float c2      = a + c * m;

            if (IsZero(c0))  // Hyperbola is not a hyperbola. It's a straight line.
            {
                if (IsZero(c1))
                {
                    // Lines are parallel -> no solution
                    return false;
                }
                else
                {
                    // Intersection point of non-parallel straight lines
                    const float x = -c2 / c1;
                    const float y = k * x + m;

                    return IsPointInsideUnitSquare(float2(x, y)) && edge.IsPointOnEdge(float2(x, y));
                }
            }
            else  // c0 != 0
            {
                // Hyperbola - straight line intersection.

                const float innerRoot   = c1 * c1 - 4 * c0 * c2;
                const bool isRealValued = innerRoot > 0.f;

                if (isRealValued)
                {
                    const float root = sqrt(innerRoot); // NOTE: check that it's > 0!
                    const float x0 = 0.5f * (-c1 + root) / c0;
                    const float x1 = 0.5f * (-c1 - root) / c0;

                    const float2 pX0 = float2(x0, k * x0 + m);
                    const float2 pX1 = float2(x1, k * x1 + m);

                    const bool pX0Intersects = IsPointInsideUnitSquare(pX0) && edge.IsPointOnEdge(pX0);
                    const bool pX1Intersects = IsPointInsideUnitSquare(pX1) && edge.IsPointOnEdge(pX1);
                    // At least a single intersection point inside the triangle
                    return pX0Intersects || pX1Intersects; 
                }
                else
                {
                    // No real valued roots -> no intersection point.
                    return false;
                }
            }
        }

        OMM_ASSERT(false);
        return false;
    }
public:

    template<ommCpuTextureFormat eFormat, ommTextureAddressMode eTextureAddressMode, TilingMode eTilingMode, bool bIsDegenerate>
    static void run(int2 pixel, void* ctx)
    {
        // We add +0.5 here in order to compensate for the raster offset.
        const float2 pixelf = (float2)pixel + 0.5f;

        Params* p = (Params*)ctx;
        int2 coord[TexelOffset::MAX_NUM];
        omm::GatherTexCoord4<eTextureAddressMode>(glm::floor(pixelf), p->size, coord);

        auto IsBorder = [](int2 coord) {
            return eTextureAddressMode == ommTextureAddressMode_Border && (coord.x == kTexCoordBorder || coord.y == kTexCoordBorder);
        };

        float4 gatherRed;
        gatherRed.x = IsBorder(coord[TexelOffset::I0x0]) ? p->borderAlpha : p->texture->Load<eFormat, eTilingMode>(coord[TexelOffset::I0x0], p->mipLevel);
        gatherRed.y = IsBorder(coord[TexelOffset::I0x1]) ? p->borderAlpha : p->texture->Load<eFormat, eTilingMode>(coord[TexelOffset::I0x1], p->mipLevel);
        gatherRed.z = IsBorder(coord[TexelOffset::I1x1]) ? p->borderAlpha : p->texture->Load<eFormat, eTilingMode>(coord[TexelOffset::I1x1], p->mipLevel);
        gatherRed.w = IsBorder(coord[TexelOffset::I1x0]) ? p->borderAlpha : p->texture->Load<eFormat, eTilingMode>(coord[TexelOffset::I1x0], p->mipLevel);


        // ~~~ Look for internal extremes ~~~ 
		if (!bIsDegenerate)
        {
            const bool IsOpaque0 = p->alphaCutoff < gatherRed.x;
            const bool IsOpaque1 = p->alphaCutoff < gatherRed.y;
            const bool IsOpaque2 = p->alphaCutoff < gatherRed.z;
            const bool IsOpaque3 = p->alphaCutoff < gatherRed.w;


            Triangle t;
            t.Init(p->triangle->p0, p->triangle->p1, p->triangle->p2);

            const float2 p0x0 = p->invSize * (pixelf + float2(0.0f, 0.0f));
            const float2 p0x1 = p->invSize * (pixelf + float2(0.0f, 1.0f));
            const float2 p1x1 = p->invSize * (pixelf + float2(1.0f, 1.0f));
            const float2 p1x0 = p->invSize * (pixelf + float2(1.0f, 0.0f));

            const bool IsInside0 = t.PointInTriangle(p0x0);
            const bool IsInside1 = t.PointInTriangle(p0x1);
            const bool IsInside2 = t.PointInTriangle(p1x1);
            const bool IsInside3 = t.PointInTriangle(p1x0);

            bool IsOpaque = false;
            bool IsTransparent = false;

            IsOpaque |= IsInside0 && IsOpaque0;
            IsTransparent |= IsInside0 && !IsOpaque0;

            IsOpaque |= IsInside1 && IsOpaque1;
            IsTransparent |= IsInside1 && !IsOpaque1;

            IsOpaque |= IsInside2 && IsOpaque2;
            IsTransparent |= IsInside2 && !IsOpaque2;

            IsOpaque |= IsInside3 && IsOpaque3;
            IsTransparent |= IsInside3 && !IsOpaque3;

            if (IsOpaque) {
                p->vmCoverage->numAboveAlpha += 1;
            }

            if (IsTransparent)
            {
                p->vmCoverage->numBelowAlpha += 1;
            }

            // We've already concluded it's unknown -> return!
            if (IsOpaque && IsTransparent)
            {
                return;
            }
        }

        {
            // Intersections with level lines is loosley based on
            // "Extraction of the Level Lines of a Bilinear Image"
            // https://www.ipol.im/pub/art/2019/269/article.pdf

            // Compute hyperbolic paraboloid params, surface is given by:
            // f(x, y) = a + b * x + c * y + d * x * y
            const float a = gatherRed.x;
            const float b = gatherRed.w - gatherRed.x;
            const float c = gatherRed.y - gatherRed.x;
            const float d = gatherRed.x + gatherRed.z - gatherRed.y - gatherRed.w;

            if (IsZero(b) && IsZero(c) && IsZero(d))
            {
                ///< All points on the same level. Alpha cutoff is either entierly above, or entierly below.
                if (p->alphaCutoff < a) {
                    p->vmCoverage->numAboveAlpha += 1;
                }
                else
                {
                    p->vmCoverage->numBelowAlpha += 1;
                }
            }
            else
            {
                if (bIsDegenerate)
                {
                    // Transform the edge to the local coordinate system of the texel.
                    const float2 p0 = (float2)p->size * p->triangle->aabb_s - pixelf;
                    const float2 p1 = (float2)p->size * p->triangle->aabb_e - pixelf;

                    // Hyperbolic paraboloid (3D surface) => Hyperbola (2D line)
                    // f(x, y) = a + b * x + c * y + d * x * y where f(x, y) = p->alphaCutoff =>
                    // a - alpha + b * x + c * y + d * x * y = 0  
                    const float4 h(a - p->alphaCutoff, b, c, d);

                    if (TestEdgeHyperbolaIntersection(p0, p1, h))
                    {
                        p->vmCoverage->numAboveAlpha += 1;
                        p->vmCoverage->numBelowAlpha += 1;
<<<<<<< HEAD
                        break;
=======
                    }
                }
                else
                {
                    for (uint32_t edge = 0; edge < 3; ++edge) 
                    {
                        // Transform the edge to the local coordinate system of the texel.
                        const float2 p0 = (float2)p->size * p->triangle->getP(edge % 3) - pixelf;
                        const float2 p1 = (float2)p->size * p->triangle->getP((edge + 1) % 3) - pixelf;

                        // Hyperbolic paraboloid (3D surface) => Hyperbola (2D line)
                        // f(x, y) = a + b * x + c * y + d * x * y where f(x, y) = p->alphaCutoff =>
                        // a - alpha + b * x + c * y + d * x * y = 0  
                        const float4 h(a - p->alphaCutoff, b, c, d);

                        if (TestEdgeHyperbolaIntersection(p0, p1, h))
                        {
                            p->vmCoverage->numAboveAlpha += 1;
                            p->vmCoverage->numBelowAlpha += 1;
                            break;
                        }
>>>>>>> 6644a87d
                    }
                }
                
            }
        }
    }
};

// ~~~~~~ ConservativeBilinearKernel ~~~~~~ 
// 
struct ConservativeBilinearKernel
{
    struct Params {
        OmmCoverage*            vmCoverage;
        float2                  invSize;
        int2                    size;
        const TextureImpl*      texture;
        float                   alphaCutoff;
        float                   borderAlpha;
        uint32_t                mipLevel;
    };

    template<ommCpuTextureFormat eFormat, ommTextureAddressMode eTextureAddressMode, TilingMode eTilingMode>
    static void run(int2 pixel, void* ctx)
    {
        // We add +0.5 here in order to compensate for the raster offset.
        const float2 pixelf = (float2)pixel + 0.5f;

        Params* p = (Params*)ctx;
        int2 coord[TexelOffset::MAX_NUM];
        omm::GatherTexCoord4<eTextureAddressMode>(glm::floor(pixelf), p->size, coord);

        auto IsBorder = [](int2 coord) {
            return eTextureAddressMode == ommTextureAddressMode_Border && (coord.x == kTexCoordBorder || coord.y == kTexCoordBorder);
        };

        float4 gatherRed;
        gatherRed.x = IsBorder(coord[TexelOffset::I0x0]) ? p->borderAlpha : p->texture->Load<eFormat, eTilingMode>(coord[TexelOffset::I0x0], p->mipLevel);
        gatherRed.y = IsBorder(coord[TexelOffset::I0x1]) ? p->borderAlpha : p->texture->Load<eFormat, eTilingMode>(coord[TexelOffset::I0x1], p->mipLevel);
        gatherRed.z = IsBorder(coord[TexelOffset::I1x1]) ? p->borderAlpha : p->texture->Load<eFormat, eTilingMode>(coord[TexelOffset::I1x1], p->mipLevel);
        gatherRed.w = IsBorder(coord[TexelOffset::I1x0]) ? p->borderAlpha : p->texture->Load<eFormat, eTilingMode>(coord[TexelOffset::I1x0], p->mipLevel);

        const float min = std::min(std::min(std::min(gatherRed.x, gatherRed.y), gatherRed.z), gatherRed.w);
        const float max = std::max(std::max(std::max(gatherRed.x, gatherRed.y), gatherRed.z), gatherRed.w);

        const bool IsOpaque         = p->alphaCutoff < max;
        const bool IsTransparent    = p->alphaCutoff > min;

        if (IsOpaque) {
            p->vmCoverage->numAboveAlpha += 1;
        }

        if (IsTransparent)
        {
            p->vmCoverage->numBelowAlpha += 1;
        }
    }
};

} // namespace omm<|MERGE_RESOLUTION|>--- conflicted
+++ resolved
@@ -350,9 +350,6 @@
                     {
                         p->vmCoverage->numAboveAlpha += 1;
                         p->vmCoverage->numBelowAlpha += 1;
-<<<<<<< HEAD
-                        break;
-=======
                     }
                 }
                 else
@@ -374,7 +371,6 @@
                             p->vmCoverage->numBelowAlpha += 1;
                             break;
                         }
->>>>>>> 6644a87d
                     }
                 }
                 
