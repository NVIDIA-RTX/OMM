--- conflicted
+++ resolved
@@ -11,11 +11,7 @@
 #include "omm_handle.h"
 #include "serialize_impl.h"
 #include <xxhash.h>
-<<<<<<< HEAD
-#define LZ4_DEBUG (4)
-=======
 #include <cstring>
->>>>>>> 84de27e0
 #include <lz4.h>
 
 namespace omm
