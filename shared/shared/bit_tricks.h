--- conflicted
+++ resolved
@@ -63,9 +63,6 @@
         return z;
     }
 
-<<<<<<< HEAD
-    inline uint32_t bit_interleave(uint32_t x, uint32_t y)
-=======
 #ifdef _MSC_VER
 #include <intrin.h>
     uint32_t __inline ctz(uint32_t value)
@@ -88,8 +85,7 @@
     }
 #endif
 
-    inline uint64_t bit_interleave(uint32_t x, uint32_t y)
->>>>>>> 5ebdab28
+    inline uint32_t bit_interleave(uint32_t x, uint32_t y)
     {
 #if IMMINTRIN_ENABLED
         // Significantly faster than _morton_bit_interleave_sw
