--- conflicted
+++ resolved
@@ -371,8 +371,6 @@
 	{
 		omm::BakerCreationDesc desc;
 		desc.type = omm::BakerType::GPU;
-<<<<<<< HEAD
-=======
 		if (m_messageCallback.has_value())
 		{
 			desc.messageInterface.userArg = this;
@@ -381,7 +379,6 @@
 				_this->m_messageCallback.value()(severity, message);
 			};
 		}
->>>>>>> 01fdb765
 
 		omm::Result res = omm::CreateBaker(desc, &m_baker);
 		assert(res == omm::Result::SUCCESS);
@@ -678,11 +675,8 @@
 	config.alphaTextureChannel					= params.alphaTextureChannel;
 	config.alphaMode							= AlphaMode::Test;
 	config.alphaCutoff							= params.alphaCutoff;
-<<<<<<< HEAD
-=======
 	config.alphaCutoffGT						= params.alphaCutoffGT;
 	config.alphaCutoffLE						= params.alphaCutoffLE;
->>>>>>> 01fdb765
 	config.texCoordFormat						= GetTexCoordFormat(params.texCoordFormat);
 	config.texCoordOffsetInBytes				= params.texCoordBufferOffsetInBytes;
 	config.texCoordStrideInBytes				= params.texCoordStrideInBytes;
